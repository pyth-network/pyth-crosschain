--- conflicted
+++ resolved
@@ -1,10 +1,6 @@
 [package]
 name = "pyth-lazer-agent"
-<<<<<<< HEAD
-version = "0.7.0"
-=======
-version = "0.7.1"
->>>>>>> e376b1a2
+version = "0.7.2"
 edition = "2024"
 description = "Pyth Lazer Agent"
 license = "Apache-2.0"
