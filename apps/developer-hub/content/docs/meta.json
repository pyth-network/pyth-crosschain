--- conflicted
+++ resolved
@@ -1,7 +1,3 @@
 {
-<<<<<<< HEAD
-  "pages": ["pyth-core", "lazer", "express-relay", "entropy", "metrics"]
-=======
-  "pages": ["pyth-core", "pyth-token", "express-relay", "entropy"]
->>>>>>> 507685db
+  "pages": ["pyth-core", "pyth-token", "express-relay", "entropy","metrics"]
 }