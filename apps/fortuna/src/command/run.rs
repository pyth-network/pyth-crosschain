--- conflicted
+++ resolved
@@ -247,15 +247,11 @@
             .cmp(&c2.original_commitment_sequence_number)
     });
 
-<<<<<<< HEAD
-    let provider_info = contract.get_provider_info_v2(*provider).call().await?;
-=======
     let provider_info = contract
-        .get_provider_info(*provider)
+        .get_provider_info_v2(*provider)
         .call()
         .await
         .map_err(|e| anyhow!("Failed to get provider info: {}", e))?;
->>>>>>> 33b3726a
     let latest_metadata = bincode::deserialize::<CommitmentMetadata>(
         &provider_info.commitment_metadata,
     )
