--- conflicted
+++ resolved
@@ -234,12 +234,8 @@
     /// Useful for testing.
     pub async fn new_in_memory() -> Result<Self> {
         sqlx::any::install_default_drivers();
-<<<<<<< HEAD
-        // Prevent the pool from dropping the cxn, otherwise the database will be deleted
-=======
         // Connect to an in-memory SQLite database
         // Don't let the pool drop the cxn, otherwise the database will be deleted
->>>>>>> a36d15bd
         let pool = AnyPoolOptions::new()
             .min_connections(1)
             .max_connections(1)
@@ -247,11 +243,7 @@
             .max_lifetime(None)
             .connect("sqlite::memory:")
             .await?;
-<<<<<<< HEAD
-        let migrator = migrate!("./migrations");
-=======
         let migrator = migrate!(); // defaults to "./migrations"
->>>>>>> a36d15bd
         migrator.run(&pool).await?;
         Self::new_with_pool(pool).await
     }
@@ -479,7 +471,6 @@
     pub async fn execute(&self) -> Result<Vec<RequestStatus>> {
         let mut sql = "SELECT * FROM request WHERE created_at BETWEEN $1 AND $2".to_string();
         let mut param_count = 2;
-<<<<<<< HEAD
 
         // Build the SQL string with parameter placeholders
         match &self.search {
@@ -512,40 +503,6 @@
 
         sql.push_str(" ORDER BY created_at DESC");
 
-=======
-
-        // Build the SQL string with parameter placeholders
-        match &self.search {
-            Some(SearchField::TxHash(_)) => {
-                param_count += 1;
-                sql.push_str(&format!(" AND (request_tx_hash = ${param_count}"));
-                param_count += 1;
-                sql.push_str(&format!(" OR reveal_tx_hash = ${param_count})"));
-            }
-            Some(SearchField::Sender(_)) => {
-                param_count += 1;
-                sql.push_str(&format!(" AND sender = ${param_count}"));
-            }
-            Some(SearchField::SequenceNumber(_)) => {
-                param_count += 1;
-                sql.push_str(&format!(" AND sequence = ${param_count}"));
-            }
-            None => (),
-        }
-
-        if self.network_id.is_some() {
-            param_count += 1;
-            sql.push_str(&format!(" AND network_id = ${param_count}"));
-        }
-
-        if self.state.is_some() {
-            param_count += 1;
-            sql.push_str(&format!(" AND state = ${param_count}"));
-        }
-
-        sql.push_str(" ORDER BY created_at DESC");
-
->>>>>>> a36d15bd
         param_count += 1;
         sql.push_str(&format!(" LIMIT ${param_count}"));
         param_count += 1;
