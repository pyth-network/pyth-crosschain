--- conflicted
+++ resolved
@@ -290,22 +290,13 @@
                 let block_number = new_status.request_block_number as i64;
                 let sender: String = new_status.sender.encode_hex();
                 let user_random_number: String = new_status.user_random_number.encode_hex();
-<<<<<<< HEAD
-                sqlx::query("INSERT INTO request(chain_id, network_id, provider, sequence, created_at, last_updated_at, state, request_block_number, request_tx_hash, user_random_number, sender, gas_limit) VALUES (?, ?, ?, ?, ?, ?, ?, ?, ?, ?, ?, ?)")
-=======
                 sqlx::query("INSERT INTO request(chain_id, network_id, provider, sequence, created_at, last_updated_at, state, request_block_number, request_tx_hash, user_random_number, sender, gas_limit) VALUES ($1, $2, $3, $4, $5, $6, $7, $8, $9, $10, $11, $12)")
->>>>>>> de113756
                     .bind(chain_id.clone())
                     .bind(network_id)
                     .bind(provider.clone())
                     .bind(sequence)
-<<<<<<< HEAD
-                    .bind(new_status.created_at)
-                    .bind(new_status.last_updated_at)
-=======
                     .bind(new_status.created_at.timestamp())
                     .bind(new_status.last_updated_at.timestamp())
->>>>>>> de113756
                     .bind("Pending")
                     .bind(block_number)
                     .bind(request_tx_hash.clone())
@@ -326,15 +317,9 @@
                 let reveal_tx_hash: String = reveal_tx_hash.encode_hex();
                 let provider_random_number: String = provider_random_number.encode_hex();
                 let gas_used: String = gas_used.to_string();
-<<<<<<< HEAD
-                let result = sqlx::query("UPDATE request SET state = ?, last_updated_at = ?, reveal_block_number = ?, reveal_tx_hash = ?, provider_random_number =?, gas_used = ? WHERE network_id = ? AND sequence = ? AND provider = ? AND request_tx_hash = ?")
-                    .bind("Completed")
-                    .bind(new_status.last_updated_at)
-=======
                 let result = sqlx::query("UPDATE request SET state = $1, last_updated_at = $2, reveal_block_number = $3, reveal_tx_hash = $4, provider_random_number = $5, gas_used = $6 WHERE network_id = $7 AND sequence = $8 AND provider = $9 AND request_tx_hash = $10")
                     .bind("Completed")
                     .bind(new_status.last_updated_at.timestamp())
->>>>>>> de113756
                     .bind(reveal_block_number)
                     .bind(reveal_tx_hash)
                     .bind(provider_random_number)
@@ -358,15 +343,9 @@
             } => {
                 let provider_random_number: Option<String> = provider_random_number
                     .map(|provider_random_number| provider_random_number.encode_hex());
-<<<<<<< HEAD
-                sqlx::query("UPDATE request SET state = ?, last_updated_at = ?, info = ?, provider_random_number = ? WHERE network_id = ? AND sequence = ? AND provider = ? AND request_tx_hash = ? AND state = 'Pending'")
-                    .bind("Failed")
-                    .bind(new_status.last_updated_at)
-=======
                 sqlx::query("UPDATE request SET state = $1, last_updated_at = $2, info = $3, provider_random_number = $4 WHERE network_id = $5 AND sequence = $6 AND provider = $7 AND request_tx_hash = $8 AND state = 'Pending'")
                     .bind("Failed")
                     .bind(new_status.last_updated_at.timestamp())
->>>>>>> de113756
                     .bind(reason)
                     .bind(provider_random_number)
                     .bind(network_id)
