--- conflicted
+++ resolved
@@ -2,10 +2,6 @@
     crate::eth_utils::nonce_manager::NonceManaged,
     anyhow::{anyhow, Result},
     backoff::ExponentialBackoff,
-<<<<<<< HEAD
-    ethers::{contract::ContractCall, middleware::Middleware, types::TransactionReceipt},
-    std::sync::{atomic::AtomicU64, Arc},
-=======
     ethabi::ethereum_types::U64,
     ethers::{
         contract::{ContractCall, ContractError},
@@ -17,7 +13,6 @@
         fmt::Display,
         sync::{atomic::AtomicU64, Arc},
     },
->>>>>>> 33b3726a
     tokio::time::{timeout, Duration},
     tracing,
 };
@@ -163,23 +158,12 @@
             let num_retries = num_retries.load(std::sync::atomic::Ordering::Relaxed);
 
             let fee_multiplier_pct = escalation_policy.get_fee_multiplier_pct(num_retries);
-<<<<<<< HEAD
-            submit_tx(middleware.clone(), &call, fee_multiplier_pct).await
-=======
-            let result = submit_tx(
-                middleware.clone(),
-                &call,
-                padded_gas_limit,
-                gas_multiplier_pct,
-                fee_multiplier_pct,
-            )
-            .await;
+            let result = submit_tx(middleware.clone(), &call, fee_multiplier_pct).await;
             if let Some(ref mapper) = error_mapper {
                 result.map_err(|e| mapper(num_retries, e))
             } else {
                 result
             }
->>>>>>> 33b3726a
         },
         |e, dur| {
             let retry_number = num_retries.load(std::sync::atomic::Ordering::Relaxed);
@@ -257,33 +241,7 @@
     call: &ContractCall<T, ()>,
     // A value of 100 submits the tx with the same fee as the estimate.
     fee_estimate_multiplier_pct: u64,
-<<<<<<< HEAD
-) -> Result<TransactionReceipt, backoff::Error<anyhow::Error>> {
-=======
 ) -> Result<TransactionReceipt, backoff::Error<SubmitTxError<T>>> {
-    let gas_estimate_res = call.estimate_gas().await;
-
-    let gas_estimate = gas_estimate_res.map_err(|e| {
-        // we consider the error transient even if it is a contract revert since
-        // it can be because of routing to a lagging RPC node. Retrying such errors will
-        // incur a few additional RPC calls, but it is fine.
-        backoff::Error::transient(SubmitTxError::GasUsageEstimateError(e))
-    })?;
-
-    // The gas limit on the simulated transaction is the maximum expected tx gas estimate,
-    // but we are willing to pad the gas a bit to ensure reliable submission.
-    if gas_estimate > gas_limit {
-        return Err(backoff::Error::permanent(SubmitTxError::GasLimitExceeded {
-            estimate: gas_estimate,
-            limit: gas_limit,
-        }));
-    }
-
-    // Pad the gas estimate after checking it against the simulation gas limit.
-    let gas_estimate = gas_estimate.saturating_mul(gas_estimate_multiplier_pct.into()) / 100;
-
-    let call = call.clone().gas(gas_estimate);
->>>>>>> 33b3726a
     let mut transaction = call.tx.clone();
 
     // manually fill the tx with the gas price info, so we can log the details in case of error
