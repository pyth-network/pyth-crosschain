use {
    crate::{
        api::{BlockchainState, ChainId},
        chain::ethereum::{InstrumentedPythContract, InstrumentedSignablePythContract},
        config::{EthereumConfig, ReplicaConfig, RunConfig},
        eth_utils::traced_client::RpcMetrics,
        history::History,
        keeper::{
            block::{
                get_latest_safe_block, process_backlog, process_new_blocks, watch_blocks_wrapper,
                BlockRange, ProcessParams,
            },
            commitment::update_commitments_loop,
            fee::{adjust_fee_wrapper, withdraw_fees_wrapper},
            track::{
                track_accrued_pyth_fees, track_balance, track_block_timestamp_lag, track_provider,
            },
        },
    },
    ethers::{signers::Signer, types::U256},
    keeper_metrics::{AccountLabel, KeeperMetrics},
    std::{collections::HashSet, sync::Arc},
    tokio::{
        spawn,
        sync::{mpsc, RwLock},
        time::{self, Duration},
    },
    tracing::{self, Instrument},
};

pub(crate) mod block;
pub(crate) mod commitment;
pub(crate) mod fee;
pub(crate) mod keeper_metrics;
pub(crate) mod process_event;
pub(crate) mod track;

/// Track metrics in this interval
const TRACK_INTERVAL: Duration = Duration::from_secs(10);
/// Check whether we need to conduct a withdrawal at this interval.
const WITHDRAW_INTERVAL: Duration = Duration::from_secs(300);
/// Check whether we need to adjust the fee at this interval.
const ADJUST_FEE_INTERVAL: Duration = Duration::from_secs(30);

#[derive(Debug, Clone, Copy, PartialEq, Eq)]
pub enum RequestState {
    /// Fulfilled means that the request was either revealed or we are sure we
    /// will not be able to reveal it.
    Fulfilled,
    /// We have already processed the request but couldn't fulfill it and we are
    /// unsure if we can fulfill it or not.
    Processed,
}

/// Run threads to handle events for the last `BACKLOG_RANGE` blocks, watch for new blocks and
/// handle any events for the new blocks.
#[allow(clippy::too_many_arguments)] // Top level orchestration function that needs to configure several threads
#[tracing::instrument(name = "keeper", skip_all, fields(chain_id = chain_state.id))]
pub async fn run_keeper_threads(
    keeper_private_key: String,
    keeper_replica_config: Option<ReplicaConfig>,
    keeper_run_config: RunConfig,
    chain_eth_config: EthereumConfig,
    chain_state: BlockchainState,
    metrics: Arc<KeeperMetrics>,
    history: Arc<History>,
    rpc_metrics: Arc<RpcMetrics>,
) -> anyhow::Result<()> {
    tracing::info!("Starting keeper");
    let latest_safe_block = get_latest_safe_block(&chain_state).in_current_span().await;
    tracing::info!("Latest safe block: {}", &latest_safe_block);

    let contract = Arc::new(InstrumentedSignablePythContract::from_config(
        &chain_eth_config,
        &keeper_private_key,
        chain_state.id.clone(),
        rpc_metrics.clone(),
        chain_state.network_id,
    )?);
    let keeper_address = contract.wallet().address();

    let fulfilled_requests_cache = Arc::new(RwLock::new(HashSet::<u64>::new()));

    // Spawn a thread to handle the events from last backlog_range blocks.
<<<<<<< HEAD
=======
    let gas_limit: U256 = chain_eth_config.gas_limit.into();
    let process_params = ProcessParams {
        chain_state: chain_state.clone(),
        contract: contract.clone(),
        gas_limit,
        escalation_policy: chain_eth_config.escalation_policy.to_policy(),
        replica_config: keeper_replica_config,
        metrics: metrics.clone(),
        fulfilled_requests_cache,
        history,
    };
>>>>>>> 33b3726a
    spawn(
        process_backlog(
            process_params.clone(),
            BlockRange {
                from: latest_safe_block.saturating_sub(chain_eth_config.backlog_range),
                to: latest_safe_block,
            },
<<<<<<< HEAD
            contract.clone(),
            chain_eth_config.escalation_policy.to_policy(),
            chain_state.clone(),
            metrics.clone(),
            fulfilled_requests_cache.clone(),
=======
>>>>>>> 33b3726a
            chain_eth_config.block_delays.clone(),
        )
        .in_current_span(),
    );

    let (tx, rx) = mpsc::channel::<BlockRange>(1000);
    // Spawn a thread to watch for new blocks and send the range of blocks for which events has not been handled to the `tx` channel.
    spawn(watch_blocks_wrapper(chain_state.clone(), latest_safe_block, tx).in_current_span());

    // Spawn a thread for block processing with configured delays
    spawn(
        process_new_blocks(
            process_params.clone(),
            rx,
<<<<<<< HEAD
            Arc::clone(&contract),
            chain_eth_config.escalation_policy.to_policy(),
            metrics.clone(),
            fulfilled_requests_cache.clone(),
=======
>>>>>>> 33b3726a
            chain_eth_config.block_delays.clone(),
        )
        .in_current_span(),
    );

    // Spawn a thread that watches the keeper wallet balance and submits withdrawal transactions as needed to top-up the balance.
    if !keeper_run_config.disable_fee_withdrawal {
        spawn(
            withdraw_fees_wrapper(
                contract.clone(),
                chain_state.provider_address,
                WITHDRAW_INTERVAL,
                U256::from(chain_eth_config.min_keeper_balance),
            )
            .in_current_span(),
        );
    } else {
        tracing::info!("Fee withdrawal thread disabled by configuration");
    }

    // Spawn a thread that periodically adjusts the provider fee.
<<<<<<< HEAD
    spawn(
        adjust_fee_wrapper(
            contract.clone(),
            chain_state.clone(),
            chain_state.provider_address,
            ADJUST_FEE_INTERVAL,
            chain_eth_config.legacy_tx,
            // NOTE: unwrap() here so we panic early if someone configures these values below -100.
            u64::try_from(100 + chain_eth_config.min_profit_pct)
                .expect("min_profit_pct must be >= -100"),
            u64::try_from(100 + chain_eth_config.target_profit_pct)
                .expect("target_profit_pct must be >= -100"),
            u64::try_from(100 + chain_eth_config.max_profit_pct)
                .expect("max_profit_pct must be >= -100"),
            chain_eth_config.fee,
            metrics.clone(),
        )
        .in_current_span(),
    );
=======
    if !keeper_run_config.disable_fee_adjustment {
        spawn(
            adjust_fee_wrapper(
                contract.clone(),
                chain_state.clone(),
                chain_state.provider_address,
                ADJUST_FEE_INTERVAL,
                chain_eth_config.legacy_tx,
                // NOTE: we are adjusting the fees based on the maximum configured gas for user transactions.
                // However, the keeper will pad the gas limit for transactions (per the escalation policy) to ensure reliable submission.
                // Consequently, fees can be adjusted such that transactions are still unprofitable.
                // While we could scale up this value based on the padding, that ends up overcharging users as most transactions cost nowhere
                // near the maximum gas limit.
                // In the unlikely event that the keeper fees aren't sufficient, the solution to this is to configure the target
                // fee percentage to be higher on that specific chain.
                chain_eth_config.gas_limit,
                // NOTE: unwrap() here so we panic early if someone configures these values below -100.
                u64::try_from(100 + chain_eth_config.min_profit_pct)
                    .expect("min_profit_pct must be >= -100"),
                u64::try_from(100 + chain_eth_config.target_profit_pct)
                    .expect("target_profit_pct must be >= -100"),
                u64::try_from(100 + chain_eth_config.max_profit_pct)
                    .expect("max_profit_pct must be >= -100"),
                chain_eth_config.fee,
                metrics.clone(),
            )
            .in_current_span(),
        );
    } else {
        tracing::info!("Fee adjustment thread disabled by configuration");
    }
>>>>>>> 33b3726a

    spawn(update_commitments_loop(contract.clone(), chain_state.clone()).in_current_span());

    // Spawn a thread to track the provider info and the balance of the keeper
    spawn(
        async move {
            let chain_id = chain_state.id.clone();
            let chain_config = chain_eth_config.clone();
            let provider_address = chain_state.provider_address;
            let keeper_metrics = metrics.clone();
            let contract = match InstrumentedPythContract::from_config(
                &chain_config,
                chain_id.clone(),
                rpc_metrics,
            ) {
                Ok(r) => r,
                Err(e) => {
                    tracing::error!("Error while connecting to pythnet contract. error: {:?}", e);
                    return;
                }
            };

            loop {
                time::sleep(TRACK_INTERVAL).await;

                // Track provider info and balance sequentially. Note that the tracking is done sequentially with the
                // timestamp last. If there is a persistent error in any of these methods, the timestamp will lag behind
                // current time and trigger an alert.
                if let Err(e) = track_provider(
                    chain_id.clone(),
                    contract.clone(),
                    provider_address,
                    keeper_metrics.clone(),
                )
                .await
                {
                    tracing::error!("Error tracking provider: {:?}", e);
                    continue;
                }

                if let Err(e) = track_balance(
                    chain_id.clone(),
                    contract.client(),
                    keeper_address,
                    keeper_metrics.clone(),
                )
                .await
                {
                    tracing::error!("Error tracking balance: {:?}", e);
                    continue;
                }

                if let Err(e) = track_accrued_pyth_fees(
                    chain_id.clone(),
                    contract.clone(),
                    keeper_metrics.clone(),
                )
                .await
                {
                    tracing::error!("Error tracking accrued pyth fees: {:?}", e);
                    continue;
                }

                if let Err(e) = track_block_timestamp_lag(
                    chain_id.clone(),
                    contract.client(),
                    keeper_metrics.clone(),
                )
                .await
                {
                    tracing::error!("Error tracking block timestamp lag: {:?}", e);
                    continue;
                }
            }
        }
        .in_current_span(),
    );
    Ok(())
}<|MERGE_RESOLUTION|>--- conflicted
+++ resolved
@@ -82,20 +82,15 @@
     let fulfilled_requests_cache = Arc::new(RwLock::new(HashSet::<u64>::new()));
 
     // Spawn a thread to handle the events from last backlog_range blocks.
-<<<<<<< HEAD
-=======
-    let gas_limit: U256 = chain_eth_config.gas_limit.into();
     let process_params = ProcessParams {
         chain_state: chain_state.clone(),
         contract: contract.clone(),
-        gas_limit,
         escalation_policy: chain_eth_config.escalation_policy.to_policy(),
         replica_config: keeper_replica_config,
         metrics: metrics.clone(),
         fulfilled_requests_cache,
         history,
     };
->>>>>>> 33b3726a
     spawn(
         process_backlog(
             process_params.clone(),
@@ -103,14 +98,6 @@
                 from: latest_safe_block.saturating_sub(chain_eth_config.backlog_range),
                 to: latest_safe_block,
             },
-<<<<<<< HEAD
-            contract.clone(),
-            chain_eth_config.escalation_policy.to_policy(),
-            chain_state.clone(),
-            metrics.clone(),
-            fulfilled_requests_cache.clone(),
-=======
->>>>>>> 33b3726a
             chain_eth_config.block_delays.clone(),
         )
         .in_current_span(),
@@ -125,13 +112,6 @@
         process_new_blocks(
             process_params.clone(),
             rx,
-<<<<<<< HEAD
-            Arc::clone(&contract),
-            chain_eth_config.escalation_policy.to_policy(),
-            metrics.clone(),
-            fulfilled_requests_cache.clone(),
-=======
->>>>>>> 33b3726a
             chain_eth_config.block_delays.clone(),
         )
         .in_current_span(),
@@ -153,27 +133,6 @@
     }
 
     // Spawn a thread that periodically adjusts the provider fee.
-<<<<<<< HEAD
-    spawn(
-        adjust_fee_wrapper(
-            contract.clone(),
-            chain_state.clone(),
-            chain_state.provider_address,
-            ADJUST_FEE_INTERVAL,
-            chain_eth_config.legacy_tx,
-            // NOTE: unwrap() here so we panic early if someone configures these values below -100.
-            u64::try_from(100 + chain_eth_config.min_profit_pct)
-                .expect("min_profit_pct must be >= -100"),
-            u64::try_from(100 + chain_eth_config.target_profit_pct)
-                .expect("target_profit_pct must be >= -100"),
-            u64::try_from(100 + chain_eth_config.max_profit_pct)
-                .expect("max_profit_pct must be >= -100"),
-            chain_eth_config.fee,
-            metrics.clone(),
-        )
-        .in_current_span(),
-    );
-=======
     if !keeper_run_config.disable_fee_adjustment {
         spawn(
             adjust_fee_wrapper(
@@ -182,14 +141,6 @@
                 chain_state.provider_address,
                 ADJUST_FEE_INTERVAL,
                 chain_eth_config.legacy_tx,
-                // NOTE: we are adjusting the fees based on the maximum configured gas for user transactions.
-                // However, the keeper will pad the gas limit for transactions (per the escalation policy) to ensure reliable submission.
-                // Consequently, fees can be adjusted such that transactions are still unprofitable.
-                // While we could scale up this value based on the padding, that ends up overcharging users as most transactions cost nowhere
-                // near the maximum gas limit.
-                // In the unlikely event that the keeper fees aren't sufficient, the solution to this is to configure the target
-                // fee percentage to be higher on that specific chain.
-                chain_eth_config.gas_limit,
                 // NOTE: unwrap() here so we panic early if someone configures these values below -100.
                 u64::try_from(100 + chain_eth_config.min_profit_pct)
                     .expect("min_profit_pct must be >= -100"),
@@ -205,7 +156,6 @@
     } else {
         tracing::info!("Fee adjustment thread disabled by configuration");
     }
->>>>>>> 33b3726a
 
     spawn(update_commitments_loop(contract.clone(), chain_state.clone()).in_current_span());
 
