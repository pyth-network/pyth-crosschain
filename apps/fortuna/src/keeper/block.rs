--- conflicted
+++ resolved
@@ -3,13 +3,11 @@
         api::BlockchainState,
         chain::{ethereum::InstrumentedSignablePythContract, reader::BlockNumber},
         eth_utils::utils::EscalationPolicy,
-<<<<<<< HEAD
         history::History,
-        keeper::{keeper_metrics::KeeperMetrics, process_event::process_event_with_backoff},
-=======
-        keeper::keeper_metrics::{ChainIdLabel, KeeperMetrics},
-        keeper::process_event::process_event_with_backoff,
->>>>>>> 24149dba
+        keeper::{
+            keeper_metrics::{ChainIdLabel, KeeperMetrics},
+            process_event::process_event_with_backoff,
+        },
     },
     anyhow::Result,
     ethers::types::U256,
@@ -113,23 +111,11 @@
 #[tracing::instrument(name = "batch", skip_all, fields(
     batch_from_block = block_range.from, batch_to_block = block_range.to
 ))]
-<<<<<<< HEAD
+
 pub async fn process_single_block_batch(block_range: BlockRange, process_params: ProcessParams) {
-=======
-pub async fn process_single_block_batch(
-    block_range: BlockRange,
-    contract: Arc<InstrumentedSignablePythContract>,
-    gas_limit: U256,
-    escalation_policy: EscalationPolicy,
-    chain_state: api::BlockchainState,
-    metrics: Arc<KeeperMetrics>,
-    fulfilled_requests_cache: Arc<RwLock<HashSet<u64>>>,
-) {
     let label = ChainIdLabel {
-        chain_id: chain_state.id.clone(),
+        chain_id: process_params.chain_state.id.clone(),
     };
-
->>>>>>> 24149dba
     loop {
         let events_res = process_params
             .chain_state
@@ -149,17 +135,20 @@
                 .duration_since(UNIX_EPOCH)
                 .map(|duration| duration.as_secs() as i64)
                 .unwrap_or(0);
-            metrics
+            process_params
+                .metrics
                 .process_event_timestamp
                 .get_or_create(&label)
                 .set(server_timestamp);
 
-            let current_block = metrics
+            let current_block = process_params
+                .metrics
                 .process_event_block_number
                 .get_or_create(&label)
                 .get();
             if block_range.to > current_block as u64 {
-                metrics
+                process_params
+                    .metrics
                     .process_event_block_number
                     .get_or_create(&label)
                     .set(block_range.to as i64);
