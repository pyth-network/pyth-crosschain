use {
    super::keeper_metrics::{AccountLabel, ChainIdLabel, KeeperMetrics},
    crate::{
        api::ChainId, chain::ethereum::InstrumentedPythContract,
        eth_utils::traced_client::TracedClient,
    },
    anyhow::{anyhow, Result},
    ethers::{middleware::Middleware, prelude::BlockNumber, providers::Provider, types::Address},
    std::{
        sync::Arc,
        time::{SystemTime, UNIX_EPOCH},
    },
    tracing,
};

/// tracks the balance of the given address on the given chain
#[tracing::instrument(skip_all)]
pub async fn track_balance(
    chain_id: String,
    provider: Arc<Provider<TracedClient>>,
    address: Address,
    metrics: Arc<KeeperMetrics>,
) -> Result<()> {
    let balance = provider.get_balance(address, None).await?;
    // This conversion to u128 is fine as the total balance will never cross the limits
    // of u128 practically.
    let balance = balance.as_u128();
    // The f64 conversion is made to be able to serve metrics within the constraints of Prometheus.
    // The balance is in wei, so we need to divide by 1e18 to convert it to eth.
    let balance = balance as f64 / 1e18;

    metrics
        .balance
        .get_or_create(&AccountLabel {
            chain_id: chain_id.clone(),
            address: address.to_string(),
        })
        .set(balance);

    Ok(())
}

/// Tracks the difference between the server timestamp and the latest block timestamp for each chain
#[tracing::instrument(skip_all)]
pub async fn track_block_timestamp_lag(
    chain_id: String,
    provider: Arc<Provider<TracedClient>>,
    metrics: Arc<KeeperMetrics>,
) -> Result<()> {
    let label = ChainIdLabel {
        chain_id: chain_id.clone(),
    };

    let block = provider.get_block(BlockNumber::Latest).await?;
    let block = block.ok_or(anyhow!("block was none"))?;
    let block_timestamp = block.timestamp.as_u64();
    let block_timestamp = i64::try_from(block_timestamp)?;
    let block_number = block
        .number
        .ok_or(anyhow!("block number was none"))?
        .as_u64();

    metrics
        .latest_block_timestamp
        .get_or_create(&label)
        .set(block_timestamp);

    metrics
        .latest_block_number
        .get_or_create(&label)
        .set(block_number as i64);

    let server_timestamp = i64::try_from(SystemTime::now().duration_since(UNIX_EPOCH)?.as_secs())?;

    let lag = server_timestamp - block_timestamp;
    metrics.block_timestamp_lag.get_or_create(&label).set(lag);

    Ok(())
}

/// tracks the collected fees and the hashchain data of the given provider address on the given chain
#[tracing::instrument(skip_all)]
pub async fn track_provider(
    chain_id: ChainId,
    contract: InstrumentedPythContract,
    provider_address: Address,
    metrics: Arc<KeeperMetrics>,
<<<<<<< HEAD
) {
    let provider_info = match contract.get_provider_info_v2(provider_address).call().await {
        Ok(info) => info,
        Err(e) => {
            tracing::error!("Error while getting provider info. error: {:?}", e);
            return;
        }
    };
=======
) -> Result<()> {
    let provider_info = contract.get_provider_info(provider_address).call().await?;
>>>>>>> 33b3726a

    // The f64 conversion is made to be able to serve metrics with the constraints of Prometheus.
    // The fee is in wei, so we divide by 1e18 to convert it to eth.
    let collected_fee = provider_info.accrued_fees_in_wei as f64 / 1e18;
    let current_fee: f64 = provider_info.fee_in_wei as f64 / 1e18;

    let current_sequence_number = provider_info.sequence_number;
    let end_sequence_number = provider_info.end_sequence_number;
    let current_commitment_sequence_number = provider_info.current_commitment_sequence_number;

    metrics
        .collected_fee
        .get_or_create(&AccountLabel {
            chain_id: chain_id.clone(),
            address: provider_address.to_string(),
        })
        .set(collected_fee);

    metrics
        .current_fee
        .get_or_create(&AccountLabel {
            chain_id: chain_id.clone(),
            address: provider_address.to_string(),
        })
        .set(current_fee);

    metrics
        .current_sequence_number
        .get_or_create(&AccountLabel {
            chain_id: chain_id.clone(),
            address: provider_address.to_string(),
        })
        // sequence_number type on chain is u64 but practically it will take
        // a long time for it to cross the limits of i64.
        // currently prometheus only supports i64 for Gauge types
        .set(current_sequence_number as i64);
    metrics
        .current_commitment_sequence_number
        .get_or_create(&AccountLabel {
            chain_id: chain_id.clone(),
            address: provider_address.to_string(),
        })
        // sequence_number type on chain is u64 but practically it will take
        // a long time for it to cross the limits of i64.
        // currently prometheus only supports i64 for Gauge types
        .set(current_commitment_sequence_number as i64);
    metrics
        .end_sequence_number
        .get_or_create(&AccountLabel {
            chain_id: chain_id.clone(),
            address: provider_address.to_string(),
        })
        .set(end_sequence_number as i64);

    Ok(())
}

/// tracks the accrued pyth fees on the given chain
#[tracing::instrument(skip_all)]
pub async fn track_accrued_pyth_fees(
    chain_id: ChainId,
    contract: InstrumentedPythContract,
    metrics: Arc<KeeperMetrics>,
) -> Result<()> {
    let accrued_pyth_fees = contract.get_accrued_pyth_fees().call().await?;

    // The f64 conversion is made to be able to serve metrics with the constraints of Prometheus.
    // The fee is in wei, so we divide by 1e18 to convert it to eth.
    let accrued_pyth_fees = accrued_pyth_fees as f64 / 1e18;

    metrics
        .accrued_pyth_fees
        .get_or_create(&ChainIdLabel {
            chain_id: chain_id.clone(),
        })
        .set(accrued_pyth_fees);

    Ok(())
}<|MERGE_RESOLUTION|>--- conflicted
+++ resolved
@@ -6,6 +6,7 @@
     },
     anyhow::{anyhow, Result},
     ethers::{middleware::Middleware, prelude::BlockNumber, providers::Provider, types::Address},
+    num_traits::cast::ToPrimitive,
     std::{
         sync::Arc,
         time::{SystemTime, UNIX_EPOCH},
@@ -85,19 +86,11 @@
     contract: InstrumentedPythContract,
     provider_address: Address,
     metrics: Arc<KeeperMetrics>,
-<<<<<<< HEAD
-) {
-    let provider_info = match contract.get_provider_info_v2(provider_address).call().await {
-        Ok(info) => info,
-        Err(e) => {
-            tracing::error!("Error while getting provider info. error: {:?}", e);
-            return;
-        }
-    };
-=======
 ) -> Result<()> {
-    let provider_info = contract.get_provider_info(provider_address).call().await?;
->>>>>>> 33b3726a
+    let provider_info = contract
+        .get_provider_info_v2(provider_address)
+        .call()
+        .await?;
 
     // The f64 conversion is made to be able to serve metrics with the constraints of Prometheus.
     // The fee is in wei, so we divide by 1e18 to convert it to eth.
@@ -166,7 +159,12 @@
 
     // The f64 conversion is made to be able to serve metrics with the constraints of Prometheus.
     // The fee is in wei, so we divide by 1e18 to convert it to eth.
-    let accrued_pyth_fees = accrued_pyth_fees as f64 / 1e18;
+    let accrued_pyth_fees = accrued_pyth_fees.to_f64().ok_or_else(|| {
+        anyhow!(
+            "Failed to convert accrued_pyth_fees value {:?} to f64",
+            accrued_pyth_fees
+        )
+    })? / 1e18;
 
     metrics
         .accrued_pyth_fees
