--- conflicted
+++ resolved
@@ -242,62 +242,15 @@
         let _ = self.accrued_pyth_fees.get_or_create(&chain_id_label);
         let _ = self.block_timestamp_lag.get_or_create(&chain_id_label);
 
-<<<<<<< HEAD
         let account_label = AccountLabel {
             chain_id,
             address: provider_address.to_string(),
         };
-=======
-            let _ = keeper_metrics
-                .current_sequence_number
-                .get_or_create(&account_label);
-            let _ = keeper_metrics
-                .current_commitment_sequence_number
-                .get_or_create(&account_label);
-            let _ = keeper_metrics
-                .end_sequence_number
-                .get_or_create(&account_label);
-            let _ = keeper_metrics.balance.get_or_create(&account_label);
-            let _ = keeper_metrics.collected_fee.get_or_create(&account_label);
-            let _ = keeper_metrics.current_fee.get_or_create(&account_label);
-            let _ = keeper_metrics
-                .target_provider_fee
-                .get_or_create(&account_label);
-            let _ = keeper_metrics.total_gas_spent.get_or_create(&account_label);
-            let _ = keeper_metrics
-                .total_gas_fee_spent
-                .get_or_create(&account_label);
-            let _ = keeper_metrics.requests.get_or_create(&account_label);
-            let _ = keeper_metrics
-                .requests_processed
-                .get_or_create(&account_label);
-            let _ = keeper_metrics
-                .requests_processed_success
-                .get_or_create(&account_label);
-            let _ = keeper_metrics
-                .requests_processed_failure
-                .get_or_create(&account_label);
-            let _ = keeper_metrics
-                .requests_reprocessed
-                .get_or_create(&account_label);
-            let _ = keeper_metrics.reveals.get_or_create(&account_label);
-            let _ = keeper_metrics
-                .request_duration_ms
-                .get_or_create(&account_label);
-            let _ = keeper_metrics.retry_count.get_or_create(&account_label);
-            let _ = keeper_metrics
-                .final_gas_multiplier
-                .get_or_create(&account_label);
-            let _ = keeper_metrics
-                .final_fee_multiplier
-                .get_or_create(&account_label);
-            let _ = keeper_metrics
-                .gas_price_estimate
-                .get_or_create(&account_label);
-        }
->>>>>>> 676ee6c2
 
         let _ = self.current_sequence_number.get_or_create(&account_label);
+        let _ = self
+            .current_commitment_sequence_number
+            .get_or_create(&account_label);
         let _ = self.end_sequence_number.get_or_create(&account_label);
         let _ = self.balance.get_or_create(&account_label);
         let _ = self.collected_fee.get_or_create(&account_label);
