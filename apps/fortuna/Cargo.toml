--- conflicted
+++ resolved
@@ -1,10 +1,6 @@
 [package]
 name    = "fortuna"
-<<<<<<< HEAD
-version = "5.4.2"
-=======
-version = "5.3.3"
->>>>>>> 98c1fcc4
+version = "5.4.0"
 edition = "2021"
 
 [dependencies]
