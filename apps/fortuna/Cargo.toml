[package]
name = "fortuna"
<<<<<<< HEAD
version = "8.1.0"
=======
version = "8.2.0"
>>>>>>> de113756
edition = "2021"

[lib]
name = "fortuna"
path = "src/lib.rs"

[dependencies]
anyhow = "1.0.75"
axum = { version = "0.6.20", features = ["json", "ws", "macros"] }
axum-macros = { version = "0.3.8" }
base64 = { version = "0.21.0" }
bincode = "1.3.3"
byteorder = "1.5.0"
clap = { version = "4.4.6", features = ["derive", "cargo", "env"] }
ethabi = "18.0.0"
ethers = { version = "2.0.14", features = ["ws"] }
futures = { version = "0.3.28" }
hex = "0.4.3"
prometheus-client = { version = "0.23.1" }
pythnet-sdk = { path = "../../pythnet/pythnet_sdk", features = ["strum"] }
rand = "0.8.5"
reqwest = { version = "0.11.22", features = ["json", "blocking"] }
serde = { version = "1.0.188", features = ["derive"] }
serde_qs = { version = "0.12.0", features = ["axum"] }
serde_json = "1.0.107"
serde_with = { version = "3.4.0", features = ["hex", "base64"] }
serde_yaml = "0.9.25"
sha3 = "0.10.8"
tokio = { version = "1.33.0", features = ["full"] }
tower-http = { version = "0.4.0", features = ["cors"] }
tracing = { version = "0.1.37", features = ["log"] }
tracing-subscriber = { version = "0.3.17", features = ["env-filter", "json"] }
utoipa = { version = "3.4.0", features = ["axum_extras"] }
utoipa-swagger-ui = { version = "3.1.4", features = ["axum"] }
once_cell = "1.18.0"
lazy_static = "1.4.0"
url = "2.5.0"
chrono = { version = "0.4.38", features = [
  "clock",
  "std",
  "serde",
], default-features = false }
backoff = { version = "0.4.0", features = ["futures", "tokio"] }
thiserror = "1.0.61"
futures-locks = "0.7.1"
<<<<<<< HEAD
sqlx = { version = "0.8", features = ["runtime-tokio", "sqlite", "chrono"] }
num-traits = "0.2.19"
=======
sqlx = { version = "0.8", features = [
  "runtime-tokio",
  "tls-rustls",
  "sqlite",
  "any",
  "postgres",
  "chrono",
] }
num-traits = "0.2.19"
dotenv = "0.15.0"
>>>>>>> de113756

[dev-dependencies]
axum-test = "13.1.1"<|MERGE_RESOLUTION|>--- conflicted
+++ resolved
@@ -1,10 +1,6 @@
 [package]
 name = "fortuna"
-<<<<<<< HEAD
-version = "8.1.0"
-=======
 version = "8.2.0"
->>>>>>> de113756
 edition = "2021"
 
 [lib]
@@ -50,10 +46,6 @@
 backoff = { version = "0.4.0", features = ["futures", "tokio"] }
 thiserror = "1.0.61"
 futures-locks = "0.7.1"
-<<<<<<< HEAD
-sqlx = { version = "0.8", features = ["runtime-tokio", "sqlite", "chrono"] }
-num-traits = "0.2.19"
-=======
 sqlx = { version = "0.8", features = [
   "runtime-tokio",
   "tls-rustls",
@@ -64,7 +56,6 @@
 ] }
 num-traits = "0.2.19"
 dotenv = "0.15.0"
->>>>>>> de113756
 
 [dev-dependencies]
 axum-test = "13.1.1"