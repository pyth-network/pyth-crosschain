--- conflicted
+++ resolved
@@ -1,10 +1,6 @@
 {
   "name": "@pythnetwork/price-pusher",
-<<<<<<< HEAD
-  "version": "6.6.4",
-=======
   "version": "6.7.0",
->>>>>>> 10dc4a05
   "description": "Pyth Price Pusher",
   "homepage": "https://pyth.network",
   "main": "lib/index.js",
