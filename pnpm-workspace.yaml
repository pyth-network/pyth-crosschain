--- conflicted
+++ resolved
@@ -176,14 +176,10 @@
   ts-node: ^10.9.2
   tsx: 4.20.6
   turbo: ^2.5.8
+  uuid: ^13.0.0
   type-fest: ^5.2.0
   typedoc: ^0.26.8
   typescript: ^5.9.3
-<<<<<<< HEAD
-  turbo: ^2.5.8
-  uuid: ^13.0.0
-=======
->>>>>>> 9da74c63
   vercel: ^41.4.1
   viem: ^2.37.13
   wagmi: ^2.14.16
