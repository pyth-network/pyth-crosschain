--- conflicted
+++ resolved
@@ -4,11 +4,7 @@
 import { MockCpiCaller } from "../target/types/mock_cpi_caller";
 import lumina from "@lumina-dev/test";
 import { assert } from "chai";
-<<<<<<< HEAD
 import { AccountMeta, ComputeBudgetProgram } from "@solana/web3.js";
-=======
-import { ComputeBudgetProgram } from "@solana/web3.js";
->>>>>>> cb44e15f
 import bs58 from "bs58";
 
 // Enables tool that runs in local browser for easier debugging of
@@ -19,7 +15,6 @@
   .AccumulatorUpdater as Program<AccumulatorUpdater>;
 const mockCpiProg = anchor.workspace.MockCpiCaller as Program<MockCpiCaller>;
 let whitelistAuthority = anchor.web3.Keypair.generate();
-<<<<<<< HEAD
 
 const pythPriceAccountId = new anchor.BN(1);
 const addPriceParams = {
@@ -39,8 +34,7 @@
 );
 
 const PRICE_SCHEMAS = [0, 1];
-=======
->>>>>>> cb44e15f
+
 
 describe("accumulator_updater", () => {
   // Configure the client to use the local cluster.
@@ -90,7 +84,6 @@
       allowedPrograms.map((p) => p.toString())
     );
   });
-<<<<<<< HEAD
 
   it("Updates the whitelist authority", async () => {
     const newWhitelistAuthority = anchor.web3.Keypair.generate();
@@ -102,19 +95,6 @@
       .signers([whitelistAuthority])
       .rpc();
 
-=======
-
-  it("Updates the whitelist authority", async () => {
-    const newWhitelistAuthority = anchor.web3.Keypair.generate();
-    await accumulatorUpdaterProgram.methods
-      .updateWhitelistAuthority(newWhitelistAuthority.publicKey)
-      .accounts({
-        authority: whitelistAuthority.publicKey,
-      })
-      .signers([whitelistAuthority])
-      .rpc();
-
->>>>>>> cb44e15f
     const whitelist = await accumulatorUpdaterProgram.account.whitelist.fetch(
       whitelistPubkey
     );
@@ -200,7 +180,6 @@
       mockCpiCallerAddPriceTxPubkeys.pythPriceAccount
     );
     console.log(`pythPriceAccount: ${pythPriceAccount.data.toString("hex")}`);
-<<<<<<< HEAD
 
     const accumulatorInputs =
       await accumulatorUpdaterProgram.account.accumulatorInput.fetchMultiple(
@@ -289,16 +268,6 @@
         accumulatorPdaMetas.map((m) => m.pubkey)
       );
     const updatedAccumulatorPriceMessages = accumulatorInputs.map((ai) => {
-=======
-    const accumulatorInputKeys = accumulatorPdas.map((a) => a.pubkey);
-
-    const accumulatorInputs =
-      await accumulatorUpdaterProgram.account.accumulatorInput.fetchMultiple(
-        accumulatorInputKeys
-      );
-
-    const accumulatorPriceAccounts = accumulatorInputs.map((ai) => {
->>>>>>> cb44e15f
       return parseAccumulatorInput(ai);
     });
 
