--- conflicted
+++ resolved
@@ -27,12 +27,9 @@
   EvmExpressRelayContract,
   TonPriceFeedContract,
   TonWormholeContract,
-<<<<<<< HEAD
   IotaWormholeContract,
   IotaPriceFeedContract,
-=======
   EvmPulseContract,
->>>>>>> 3efd3f57
 } from "./contracts";
 import { Token } from "./token";
 import { PriceFeedContract, Storable } from "./base";
