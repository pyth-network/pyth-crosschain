--- conflicted
+++ resolved
@@ -885,13 +885,13 @@
     "type": "EvmWormholeContract"
   },
   {
-<<<<<<< HEAD
     "chain": "itsnotreal2",
     "address": "0x35a58BeeE77a2Ad547FcDed7e8CB1c6e19746b13",
-=======
+    "type": "EvmWormholeContract"
+  },
+  {
     "chain": "plasma",
     "address": "0xb27e5ca259702f209a29225d0eDdC131039C9933",
->>>>>>> 880fec91
     "type": "EvmWormholeContract"
   }
 ]