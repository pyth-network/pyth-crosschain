import {
  Keypair,
  PublicKey,
  TransactionInstruction,
  SYSVAR_RENT_PUBKEY,
  SYSVAR_CLOCK_PUBKEY,
  AccountMeta,
} from "@solana/web3.js";
import { program } from "commander";
import {
  getPythProgramKeyForCluster,
  PythCluster,
} from "@pythnetwork/client/lib/cluster";
import { getPythClusterApiUrl } from "@pythnetwork/client/lib/cluster";
import { AnchorProvider, Program } from "@coral-xyz/anchor";
import fs from "fs";
import SquadsMesh from "@sqds/mesh";
import NodeWallet from "@coral-xyz/anchor/dist/cjs/nodewallet";
import {
  BPF_UPGRADABLE_LOADER,
  getMultisigCluster,
  getProposalInstructions,
  isRemoteCluster,
  mapKey,
  MultisigParser,
  PROGRAM_AUTHORITY_ESCROW,
  proposeInstructions,
  WORMHOLE_ADDRESS,
} from "xc-admin-common";
import { pythOracleProgram } from "@pythnetwork/client";

const mutlisigCommand = (name: string, description: string) =>
  program
    .command(name)
    .description(description)
    .requiredOption("-c, --cluster <network>", "solana cluster to use")
    .requiredOption("-w, --wallet <filepath>", "path to the operations key")
    .requiredOption("-v, --vault <pubkey>", "multisig address");

program
  .name("xc-admin-cli")
  .description("CLI for interacting with Pyth's xc-admin")
  .version("0.1.0");

mutlisigCommand(
  "accept-authority",
  "Accept authority from the program authority escrow"
)
  .requiredOption(
    "-p, --program-id <pubkey>",
    "program whose authority we want to transfer"
  )
  .requiredOption(
    "-a, --current <pubkey>",
    "current authority (before the transfer)"
  )

  .action(async (options: any) => {
    const wallet = new NodeWallet(
      Keypair.fromSecretKey(
        Uint8Array.from(JSON.parse(fs.readFileSync(options.wallet, "ascii")))
      )
    );
    const cluster: PythCluster = options.cluster;
    const programId: PublicKey = new PublicKey(options.programId);
    const current: PublicKey = new PublicKey(options.current);
    const vault: PublicKey = new PublicKey(options.vault);

    const isRemote = isRemoteCluster(cluster);
    const squad = SquadsMesh.endpoint(
      getPythClusterApiUrl(getMultisigCluster(cluster)),
      wallet
    );
    const msAccount = await squad.getMultisig(vault);
    const vaultAuthority = squad.getAuthorityPDA(
      msAccount.publicKey,
      msAccount.authorityIndex
    );

    const programAuthorityEscrowIdl = await Program.fetchIdl(
      PROGRAM_AUTHORITY_ESCROW,
      new AnchorProvider(
        squad.connection,
        squad.wallet,
        AnchorProvider.defaultOptions()
      )
    );

    const programAuthorityEscrow = new Program(
      programAuthorityEscrowIdl!,
      PROGRAM_AUTHORITY_ESCROW,
      new AnchorProvider(
        squad.connection,
        squad.wallet,
        AnchorProvider.defaultOptions()
      )
    );
    const programDataAccount = PublicKey.findProgramAddressSync(
      [programId.toBuffer()],
      BPF_UPGRADABLE_LOADER
    )[0];

    const proposalInstruction = await programAuthorityEscrow.methods
      .accept()
      .accounts({
        currentAuthority: current,
        newAuthority: mapKey(vaultAuthority),
        programAccount: programId,
        programDataAccount,
        bpfUpgradableLoader: BPF_UPGRADABLE_LOADER,
      })
      .instruction();

    await proposeInstructions(
      squad,
      vault,
      [proposalInstruction],
      isRemote,
      WORMHOLE_ADDRESS[getMultisigCluster(cluster)]
    );
  });

mutlisigCommand("upgrade-program", "Upgrade a program from a buffer")
  .requiredOption(
    "-p, --program-id <pubkey>",
    "program that you want to upgrade"
  )
  .requiredOption("-b, --buffer <pubkey>", "buffer account")

  .action(async (options: any) => {
    const wallet = new NodeWallet(
      Keypair.fromSecretKey(
        Uint8Array.from(JSON.parse(fs.readFileSync(options.wallet, "ascii")))
      )
    );
    const cluster: PythCluster = options.cluster;
    const programId: PublicKey = new PublicKey(options.programId);
    const buffer: PublicKey = new PublicKey(options.buffer);
    const vault: PublicKey = new PublicKey(options.vault);

    const isRemote = isRemoteCluster(cluster);
    const squad = SquadsMesh.endpoint(
      getPythClusterApiUrl(getMultisigCluster(cluster)),
      wallet
    );
    const msAccount = await squad.getMultisig(vault);
    const vaultAuthority = squad.getAuthorityPDA(
      msAccount.publicKey,
      msAccount.authorityIndex
    );

    const programDataAccount = PublicKey.findProgramAddressSync(
      [programId.toBuffer()],
      BPF_UPGRADABLE_LOADER
    )[0];

    // This is intruction is not in @solana/web3.js, source : https://docs.rs/solana-program/latest/src/solana_program/bpf_loader_upgradeable.rs.html#200
    const proposalInstruction: TransactionInstruction = {
      programId: BPF_UPGRADABLE_LOADER,
      // 4-bytes instruction discriminator, got it from https://docs.rs/solana-program/latest/src/solana_program/loader_upgradeable_instruction.rs.html#104
      data: Buffer.from([3, 0, 0, 0]),
      keys: [
        { pubkey: programDataAccount, isSigner: false, isWritable: true },
        { pubkey: programId, isSigner: false, isWritable: true },
        { pubkey: buffer, isSigner: false, isWritable: true },
        { pubkey: wallet.publicKey, isSigner: false, isWritable: true },
        { pubkey: SYSVAR_RENT_PUBKEY, isSigner: false, isWritable: false },
        { pubkey: SYSVAR_CLOCK_PUBKEY, isSigner: false, isWritable: false },
        { pubkey: mapKey(vaultAuthority), isSigner: true, isWritable: false },
      ],
    };

    await proposeInstructions(
      squad,
      vault,
      [proposalInstruction],
      isRemote,
      WORMHOLE_ADDRESS[getMultisigCluster(cluster)]
    );
  });

mutlisigCommand(
  "init-price",
  "Init price (useful for changing the exponent), only to be used on unused price feeds"
)
  .requiredOption("-p, --price <pubkey>", "Price account to modify")
  .requiredOption("-e, --exponent <number>", "New exponent")
  .action(async (options: any) => {
    const wallet = new NodeWallet(
      Keypair.fromSecretKey(
        Uint8Array.from(JSON.parse(fs.readFileSync(options.wallet, "ascii")))
      )
    );
    const cluster: PythCluster = options.cluster;
    const vault: PublicKey = new PublicKey(options.vault);
    const priceAccount: PublicKey = new PublicKey(options.price);
    const exponent = options.exponent;
    const squad = SquadsMesh.endpoint(getPythClusterApiUrl(cluster), wallet);

    const msAccount = await squad.getMultisig(vault);
    const vaultAuthority = squad.getAuthorityPDA(
      msAccount.publicKey,
      msAccount.authorityIndex
    );

    const provider = new AnchorProvider(
      squad.connection,
      wallet,
      AnchorProvider.defaultOptions()
    );
    const proposalInstruction: TransactionInstruction = await pythOracleProgram(
      getPythProgramKeyForCluster(cluster),
      provider
    )
      .methods.initPrice(exponent, 1)
      .accounts({ fundingAccount: vaultAuthority, priceAccount })
      .instruction();
    await proposeInstructions(squad, vault, [proposalInstruction], false);
  });

<<<<<<< HEAD
program.parse(process.argv);
=======
program
  .command("parse-transaction")
  .description("Parse a transaction sitting in the multisig")
  .requiredOption("-c, --cluster <network>", "solana cluster to use")
  .requiredOption("-t, --transaction <pubkey>", "path to the operations key")
  .action(async (options: any) => {
    const cluster = options.cluster;
    const transaction: PublicKey = new PublicKey(options.transaction);
    const squad = SquadsMesh.endpoint(
      getPythClusterApiUrl(cluster),
      new NodeWallet(new Keypair())
    );
    const onChainInstructions = await getProposalInstructions(
      squad,
      await squad.getTransaction(new PublicKey(transaction))
    );
    const parser = MultisigParser.fromCluster(cluster);
    const parsed = onChainInstructions.map((ix) =>
      parser.parseInstruction({
        programId: ix.programId,
        data: ix.data as Buffer,
        keys: ix.keys as AccountMeta[],
      })
    );
    console.log(JSON.stringify(parsed, null, 2));
  });

program.parse();
>>>>>>> 2e63f9a2
<|MERGE_RESOLUTION|>--- conflicted
+++ resolved
@@ -218,9 +218,7 @@
     await proposeInstructions(squad, vault, [proposalInstruction], false);
   });
 
-<<<<<<< HEAD
-program.parse(process.argv);
-=======
+
 program
   .command("parse-transaction")
   .description("Parse a transaction sitting in the multisig")
@@ -248,5 +246,4 @@
     console.log(JSON.stringify(parsed, null, 2));
   });
 
-program.parse();
->>>>>>> 2e63f9a2
+program.parse();