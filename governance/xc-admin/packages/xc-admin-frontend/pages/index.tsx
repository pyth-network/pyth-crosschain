--- conflicted
+++ resolved
@@ -3,13 +3,8 @@
 import { useRouter } from 'next/router'
 import { useEffect, useState } from 'react'
 import Layout from '../components/layout/Layout'
-<<<<<<< HEAD
-import MinPublishers from '../components/MinPublishers'
-import { MultisigContextProvider } from '../contexts/MultisigContext'
-=======
 import MinPublishers from '../components/tabs/MinPublishers'
 import UpdatePermissions from '../components/tabs/UpdatePermissions'
->>>>>>> 47c99936
 import { PythContextProvider } from '../contexts/PythContext'
 import { classNames } from '../utils/classNames'
 
@@ -63,11 +58,6 @@
   return (
     <Layout>
       <PythContextProvider>
-<<<<<<< HEAD
-        <MultisigContextProvider>
-          <MinPublishers />
-        </MultisigContextProvider>
-=======
         <div className="relative pt-16 md:pt-20">
           <div className="py-8 md:py-16">
             <Tab.Group
@@ -102,7 +92,6 @@
           TAB_INFO.UpdatePermissions.queryString ? (
           <UpdatePermissions />
         ) : null}
->>>>>>> 47c99936
       </PythContextProvider>
     </Layout>
   )
