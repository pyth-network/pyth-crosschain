--- conflicted
+++ resolved
@@ -143,33 +143,14 @@
     const ACTION: Action = Action::ExecutePostedVaa;
 
     pub fn check_header(&self) -> Result<()> {
-<<<<<<< HEAD
-        assert_or_err(
-            self.header.magic_number == MAGIC_NUMBER,
-            err!(ExecutorError::GovernanceHeaderInvalidMagicNumber),
-        )?;
-        assert_or_err(
-            self.header.module == ExecutorPayload::MODULE,
-            err!(ExecutorError::GovernanceHeaderInvalidModule),
-        )?;
-        assert_or_err(
-            self.header.action == ExecutorPayload::ACTION,
-            err!(ExecutorError::GovernanceHeaderInvalidAction),
-        )?;
-        assert_or_err(
-            Chain::from(self.header.chain.value) == Chain::Pythnet,
-            err!(ExecutorError::GovernanceHeaderInvalidReceiverChain),
-        )
-=======
         (self.header.magic_number == MAGIC_NUMBER)
             .ok_or(error!(ExecutorError::GovernanceHeaderInvalidMagicNumber))?;
         (self.header.module == ExecutorPayload::MODULE)
-            .ok_or(error!(ExecutorError::GovernanceHeaderInvalidMagicNumber))?;
+            .ok_or(error!(ExecutorError::GovernanceHeaderInvalidModule))?;
         (self.header.action == ExecutorPayload::ACTION)
-            .ok_or(error!(ExecutorError::GovernanceHeaderInvalidMagicNumber))?;
+            .ok_or(error!(ExecutorError::GovernanceHeaderInvalidAction))?;
         (Chain::from(self.header.chain.value) == Chain::Pythnet)
-            .ok_or(error!(ExecutorError::GovernanceHeaderInvalidMagicNumber))
->>>>>>> 48a5902c
+            .ok_or(error!(ExecutorError::GovernanceHeaderInvalidReceiverChain))
     }
 }
 
