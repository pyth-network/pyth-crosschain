//! On-chain state for the pyth2wormhole SOL contract.
//!
//! Important: Changes to max batch size must be reflected in the
//! instruction logic in attest.rs (look there for more
//! details). Mismatches between config and contract logic may confuse
//! attesters.
//!
//! How to add a new config schema:
//! X - new config version number
//! Y = X - 1; previous config number
//! 1. Add a next Pyth2WormholeConfigVX struct,
//! e.g. Pyth2WormholeConfigV3,
//! 2. Add a P2WConfigAccountVX type alias with a unique seed str
//! 3. Implement From<Pyth2WormholeConfigVY> for the new struct,
//! e.g. From<Pyth2WormholeConfigV2> for Pyth2WormholeConfigV3
//! 4. Advance Pyth2WormholeConfig, P2WConfigAccount,
//! OldPyth2WormholeConfig, OldP2WConfigAccount typedefs to use the
//! previous and new config structs.
//! 5. Deploy and call migrate() to verify
//! 6. (optional) Remove/comment out config structs and aliases from
//! before version Y.

use borsh::{
    BorshDeserialize,
    BorshSerialize,
};
use solana_program::pubkey::Pubkey;
use solitaire::{
    processors::seeded::AccountOwner,
    AccountState,
    Data,
    Derive,
    Owned,
};

<<<<<<< HEAD
=======
/// Aliases for current config schema (to migrate into)
pub type Pyth2WormholeConfig = Pyth2WormholeConfigV2;
pub type P2WConfigAccount<'b, const IsInitialized: AccountState> =
    P2WConfigAccountV2<'b, IsInitialized>;

impl Owned for Pyth2WormholeConfig {
    fn owner(&self) -> AccountOwner {
        AccountOwner::This
    }
}

/// Aliases for previous config schema (to migrate from)
pub type OldPyth2WormholeConfig = Pyth2WormholeConfigV1;
pub type OldP2WConfigAccount<'b> = P2WConfigAccountV1<'b, { AccountState::Initialized }>; // Old config must always be initialized

impl Owned for OldPyth2WormholeConfig {
    fn owner(&self) -> AccountOwner {
        AccountOwner::This
    }
}

/// Initial config format
>>>>>>> 21dfc32e
#[derive(Clone, Default, BorshDeserialize, BorshSerialize)]
#[cfg_attr(feature = "client", derive(Debug))]
pub struct Pyth2WormholeConfigV1 {
    ///  Authority owning this contract
    pub owner: Pubkey,
    /// Wormhole bridge program
    pub wh_prog: Pubkey,
    /// Authority owning Pyth price data
    pub pyth_owner: Pubkey,
    pub max_batch_size: u16,
}

pub type P2WConfigAccountV1<'b, const IsInitialized: AccountState> =
    Derive<Data<'b, Pyth2WormholeConfigV1, { IsInitialized }>, "pyth2wormhole-config">;

/// Added is_active
#[derive(Clone, Default, BorshDeserialize, BorshSerialize)]
#[cfg_attr(feature = "client", derive(Debug))]
pub struct Pyth2WormholeConfigV2 {
    ///  Authority owning this contract
    pub owner: Pubkey,
    /// Wormhole bridge program
    pub wh_prog: Pubkey,
    /// Authority owning Pyth price data
    pub pyth_owner: Pubkey,
    /// How many product/price pairs can be sent and attested at once
    ///
    /// Important: Whenever the corresponding logic in attest.rs
    /// changes its expected number of symbols per batch, this config
    /// must be updated accordingly on-chain.
    pub max_batch_size: u16,

    /// If set to false, attest() will reject all calls unconditionally
    pub is_active: bool,
}

pub type P2WConfigAccountV2<'b, const IsInitialized: AccountState> =
    Derive<Data<'b, Pyth2WormholeConfigV2, { IsInitialized }>, "pyth2wormhole-config-v2">;

impl From<Pyth2WormholeConfigV1> for Pyth2WormholeConfigV2 {
    fn from(old: Pyth2WormholeConfigV1) -> Self {
        let Pyth2WormholeConfigV1 {
            owner,
            wh_prog,
            pyth_owner,
            max_batch_size,
        } = old;

        Self {
            owner,
            wh_prog,
            pyth_owner,
            max_batch_size,
            is_active: true,
        }
    }
}<|MERGE_RESOLUTION|>--- conflicted
+++ resolved
@@ -33,8 +33,6 @@
     Owned,
 };
 
-<<<<<<< HEAD
-=======
 /// Aliases for current config schema (to migrate into)
 pub type Pyth2WormholeConfig = Pyth2WormholeConfigV2;
 pub type P2WConfigAccount<'b, const IsInitialized: AccountState> =
@@ -57,7 +55,6 @@
 }
 
 /// Initial config format
->>>>>>> 21dfc32e
 #[derive(Clone, Default, BorshDeserialize, BorshSerialize)]
 #[cfg_attr(feature = "client", derive(Debug))]
 pub struct Pyth2WormholeConfigV1 {
