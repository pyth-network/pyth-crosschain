--- conflicted
+++ resolved
@@ -43,8 +43,7 @@
     #[serde(default = "default_mapping_reload_interval_mins")]
     pub mapping_reload_interval_mins: u64,
     #[serde(default = "default_min_rpc_interval_ms")]
-    /// Rate-limiting minimum delay between RPC requests in milliseconds"
-<<<<<<< HEAD
+    /// Rate-limiting minimum delay between RPC requests in milliseconds
     pub min_rpc_interval_ms: u64,
     /// Attestation conditions that will be used for any symbols included in the mapping
     /// that aren't explicitly in one of the groups below.
@@ -61,65 +60,6 @@
 
 impl AttestationConfig {
     pub fn as_batches(&self, max_batch_size: usize) -> Vec<SymbolGroup> {
-=======
-    pub min_rpc_interval_ms:          u64,
-    pub symbol_groups:                Vec<SymbolGroup>,
-}
-
-impl AttestationConfig {
-    /// Merges new symbols into the attestation config. Pre-existing
-    /// new symbols are ignored. The new_group_name group can already
-    /// exist - symbols will be appended to `symbols` field.
-    pub fn add_symbols(
-        &mut self,
-        mut new_symbols: HashMap<Pubkey, HashSet<Pubkey>>,
-        group_name: String, // Which group is extended by the new symbols
-    ) {
-        // Remove pre-existing symbols from the new symbols collection
-        for existing_group in &self.symbol_groups {
-            for existing_sym in &existing_group.symbols {
-                // Check if new symbols mention this product
-                if let Some(prices) = new_symbols.get_mut(&existing_sym.product_addr) {
-                    // Prune the price if exists
-                    prices.remove(&existing_sym.price_addr);
-                }
-            }
-        }
-
-        // Turn the pruned symbols into P2WSymbol structs
-        let mut new_symbols_vec = new_symbols
-            .drain() // Makes us own the elements and lets us move them
-            .flat_map(|(prod, prices)| iter::zip(iter::repeat(prod), prices)) // Flatten the tuple iterators
-            .map(|(prod, price)| P2WSymbol {
-                name:         None,
-                product_addr: prod,
-                price_addr:   price,
-            })
-            .collect::<Vec<P2WSymbol>>();
-
-        // Find and extend OR create the group of specified name
-        match self
-            .symbol_groups
-            .iter_mut()
-            .find(|g| g.group_name == group_name) // Advances the iterator and returns Some(item) on first hit
-        {
-            Some(existing_group) => existing_group.symbols.append(&mut new_symbols_vec),
-            None if !new_symbols_vec.is_empty() => {
-                // Group does not exist, assume defaults
-                let new_group = SymbolGroup {
-                    group_name,
-                    conditions: Default::default(),
-                    symbols: new_symbols_vec,
-                };
-
-                self.symbol_groups.push(new_group);
-            }
-            None => {}
-        }
-    }
-
-    pub fn as_batches(&self, max_batch_size: usize) -> Vec<BatchState> {
->>>>>>> 51514dcd
         self.symbol_groups
             .iter()
             .flat_map(move |g| {
@@ -349,19 +289,13 @@
         };
 
         let cfg = AttestationConfig {
-<<<<<<< HEAD
-            min_msg_reuse_interval_ms: 1000,
-            max_msg_accounts: 100_000,
-            min_rpc_interval_ms: 2123,
-            mapping_addr: None,
-            mapping_groups: vec![],
-=======
             min_msg_reuse_interval_ms:    1000,
             max_msg_accounts:             100_000,
             min_rpc_interval_ms:          2123,
             mapping_addr:                 None,
->>>>>>> 51514dcd
             mapping_reload_interval_mins: 42,
+            default_attestation_conditions: AttestationConditions::default(),
+            name_groups: vec![],
             symbol_groups:                vec![fastbois, slowbois],
         };
 
@@ -373,50 +307,4 @@
 
         Ok(())
     }
-<<<<<<< HEAD
-=======
-
-    #[test]
-    fn test_add_symbols_works() -> Result<(), ErrBox> {
-        let empty_config = AttestationConfig {
-            min_msg_reuse_interval_ms:    1000,
-            max_msg_accounts:             100,
-            min_rpc_interval_ms:          42422,
-            mapping_addr:                 None,
-            mapping_reload_interval_mins: 42,
-            symbol_groups:                vec![],
-        };
-
-        let mock_new_symbols = (0..255)
-            .map(|sym_idx| {
-                let mut mock_prod_bytes = [0u8; 32];
-                mock_prod_bytes[31] = sym_idx;
-
-                let mut mock_prices = HashSet::new();
-                for _px_idx in 1..=5 {
-                    let mut mock_price_bytes = [0u8; 32];
-                    mock_price_bytes[31] = sym_idx;
-                    mock_prices.insert(Pubkey::new_from_array(mock_price_bytes));
-                }
-
-                (Pubkey::new_from_array(mock_prod_bytes), mock_prices)
-            })
-            .collect::<HashMap<Pubkey, HashSet<Pubkey>>>();
-
-        let mut config1 = empty_config.clone();
-
-        config1.add_symbols(mock_new_symbols.clone(), "default".to_owned());
-
-        let mut config2 = config1.clone();
-
-        // Should not be created because there's no new symbols to add
-        // (we're adding identical mock_new_symbols again)
-        config2.add_symbols(mock_new_symbols, "default2".to_owned());
-
-        assert_ne!(config1, empty_config); // Check that config grows from empty
-        assert_eq!(config1, config2); // Check that no changes are made if all symbols are already in there
-
-        Ok(())
-    }
->>>>>>> 51514dcd
 }