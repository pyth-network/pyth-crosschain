pub mod cli;

use std::{
    fs::File,
    pin::Pin,
    sync::Arc,
    thread,
    time::{
        Duration,
        Instant,
    },
};

use clap::Parser;
use futures::future::{
    Future,
    FutureExt,
    TryFuture,
    TryFutureExt,
};
use log::{
    debug,
    error,
    info,
    trace,
    warn,
    LevelFilter,
};
use solana_client::{
    client_error::ClientError,
    nonblocking::rpc_client::RpcClient,
};
use solana_program::pubkey::Pubkey;
use solana_sdk::{
    commitment_config::CommitmentConfig,
    signature::{
        read_keypair_file,
        Signature,
    },
};
use solana_transaction_status::UiTransactionEncoding;
use solitaire::{
    processors::seeded::Seeded,
    ErrBox,
};
use solitaire_client::Keypair;
use tokio::{
    sync::Semaphore,
    task::JoinHandle,
};

use cli::{
    Action,
    Cli,
};

use p2w_sdk::P2WEmitter;

use pyth2wormhole::{
    attest::P2W_MAX_BATCH_SIZE,
    Pyth2WormholeConfig,
};
use pyth2wormhole_client::*;

pub const SEQNO_PREFIX: &'static str = "Program log: Sequence: ";

#[tokio::main]
async fn main() -> Result<(), ErrBox> {
    let cli = Cli::parse();
    init_logging(cli.log_level);

    let payer = read_keypair_file(&*shellexpand::tilde(&cli.payer))?;

    let rpc_client = RpcClient::new_with_commitment(cli.rpc_url.clone(), cli.commitment.clone());

    let p2w_addr = cli.p2w_addr;

    let latest_blockhash = rpc_client.get_latest_blockhash().await?;

    match cli.action {
        Action::Init {
            owner_addr,
            pyth_owner_addr,
            wh_prog,
            is_active,
        } => {
            let tx = gen_init_tx(
                payer,
                p2w_addr,
                Pyth2WormholeConfig {
                    owner: owner_addr,
                    wh_prog,
                    pyth_owner: pyth_owner_addr,
                    is_active: is_active.unwrap_or(true),
                    max_batch_size: P2W_MAX_BATCH_SIZE,
                },
                latest_blockhash,
            )?;
            rpc_client
                .send_and_confirm_transaction_with_spinner(&tx)
                .await?;
        }
        Action::GetConfig => {
            println!("{:?}", get_config_account(&rpc_client, &p2w_addr).await?);
        }
        Action::SetConfig {
            ref owner,
            new_owner_addr,
            new_wh_prog,
            new_pyth_owner_addr,
            is_active,
        } => {
            let old_config = get_config_account(&rpc_client, &p2w_addr)?;
            let tx = gen_set_config_tx(
                payer,
                p2w_addr,
                read_keypair_file(&*shellexpand::tilde(&owner))?,
                Pyth2WormholeConfig {
                    owner: new_owner_addr.unwrap_or(old_config.owner),
                    wh_prog: new_wh_prog.unwrap_or(old_config.wh_prog),
                    pyth_owner: new_pyth_owner_addr.unwrap_or(old_config.pyth_owner),
                    is_active: is_active.unwrap_or(old_config.is_active),
                    max_batch_size: P2W_MAX_BATCH_SIZE,
                },
                latest_blockhash,
            )?;
<<<<<<< HEAD
            rpc_client
                .send_and_confirm_transaction_with_spinner(&tx)
                .await?;
=======
            rpc_client.send_and_confirm_transaction_with_spinner(&tx)?;
            println!(
                "Applied conifg:\n{:?}",
                get_config_account(&rpc_client, &p2w_addr)?
            );
>>>>>>> 21dfc32e
        }
        Action::Attest {
            ref attestation_cfg,
            n_retries,
            retry_interval_secs,
            confirmation_timeout_secs,
            daemon,
        } => {
            // Load the attestation config yaml
            let attestation_cfg: AttestationConfig =
                serde_yaml::from_reader(File::open(attestation_cfg)?)?;

            handle_attest(
                cli.rpc_url,
                Duration::from_millis(cli.rpc_interval_ms),
                cli.commitment,
                payer,
                p2w_addr,
                attestation_cfg,
                n_retries,
                Duration::from_secs(retry_interval_secs),
                Duration::from_secs(confirmation_timeout_secs),
                daemon,
            )
            .await?;
        }
    }

    Ok(())
}

/// Send a series of batch attestations for symbols of an attestation config.
async fn handle_attest(
    rpc_url: String,
    rpc_interval: Duration,
    commitment: CommitmentConfig,
    payer: Keypair,
    p2w_addr: Pubkey,
    attestation_cfg: AttestationConfig,
    n_retries: usize,
    retry_interval: Duration,
    confirmation_timeout: Duration,
    daemon: bool,
) -> Result<(), ErrBox> {
    // Derive seeded accounts
    let emitter_addr = P2WEmitter::key(None, &p2w_addr);

    info!("Using emitter addr {}", emitter_addr);

    let config = get_config_account(
        &RpcClient::new_with_timeout_and_commitment(
            rpc_url.clone(),
            confirmation_timeout,
            commitment.clone(),
        ),
        &p2w_addr,
    )
    .await?;

    debug!("Symbol config:\n{:#?}", attestation_cfg);

    info!(
        "{} symbol groups read, dividing into batches",
        attestation_cfg.symbol_groups.len(),
    );

    // Reused for failed batch retries
    let mut batches: Vec<_> = attestation_cfg
        .symbol_groups
        .iter()
        .map(|g| {
            let conditions4closure = g.conditions.clone();
            let name4closure = g.group_name.clone();

            info!("Group {:?}, {} symbols", g.group_name, g.symbols.len(),);

            // Divide group into batches
            g.symbols
                .as_slice()
                .chunks(config.max_batch_size as usize)
                .map(move |symbols| {
                    BatchState::new(name4closure.clone(), symbols, conditions4closure.clone())
                })
        })
        .flatten()
        .enumerate()
        .map(|(idx, batch_state)| (idx + 1, batch_state))
        .collect();
    let batch_count = batches.len();

    let rpc_cfg = Arc::new(RLMutex::new(
        RpcCfg {
            url: rpc_url,
            timeout: confirmation_timeout,
            commitment: commitment.clone(),
        },
        rpc_interval,
    ));

    // Create attestation scheduling routines; see attestation_sched_job() for details
    let mut attestation_sched_futs = batches.into_iter().map(|(batch_no, batch)| {
        attestation_sched_job(
            batch,
            batch_no,
            batch_count,
            n_retries,
            retry_interval,
            daemon,
            rpc_cfg.clone(),
            p2w_addr,
            config.clone(),
            Keypair::from_bytes(&payer.to_bytes()).unwrap(),
        )
    });

    info!("Spinning up attestation sched jobs");

    let results = futures::future::join_all(attestation_sched_futs).await; // May never finish for daemon mode

    info!("Got {} results", results.len());

    // With daemon mode off, the sched jobs return from the
    // join_all. We filter out errors and report them
    let errors: Vec<_> = results
        .iter()
        .filter_map(|r| {
            if let Err(e) = r {
                Some(e.to_string())
            } else {
                None
            }
        })
        .collect();

    if !errors.is_empty() {
        let err_lines = errors.join("\n");
        let msg = format!(
            "{} of {} batches failed:\n{}",
            errors.len(),
            batch_count,
            err_lines
        );
        error!("{}", msg);
        return Err(msg.into());
    }

    Ok(())
}

#[derive(Clone)]
pub struct RpcCfg {
    pub url: String,
    pub timeout: Duration,
    pub commitment: CommitmentConfig,
}

/// Helper function for claiming the rate-limited mutex and constructing an RPC instance
async fn lock_and_make_rpc(rlmtx: &RLMutex<RpcCfg>) -> RpcClient {
    let RpcCfg {
        url,
        timeout,
        commitment,
    } = rlmtx.lock().await.clone();
    RpcClient::new_with_timeout_and_commitment(url, timeout, commitment)
}

/// A future that decides how a batch is sent.
///
/// In daemon mode, attestations of the batch are scheduled
/// continuously using spawn(), which means that a next attestation
/// does not have to wait until the previous completes. Subsequent
/// attestations are made according to the attestation_conditions
/// field on the batch.
///
/// With daemon_mode off, this future attempts only one blocking
/// attestation of the batch and returns the result.
async fn attestation_sched_job(
    mut batch: BatchState<'_>,
    batch_no: usize,
    batch_count: usize,
    n_retries: usize,
    retry_interval: Duration,
    daemon: bool,
    rpc_cfg: Arc<RLMutex<RpcCfg>>,
    p2w_addr: Pubkey,
    config: Pyth2WormholeConfig,
    payer: Keypair,
) -> Result<(), ErrBoxSend> {
    let mut retries_left = n_retries;
    // Enforces the max batch job count
    let sema = Arc::new(Semaphore::new(batch.conditions.max_batch_jobs));
    loop {
        debug!(
            "Batch {}/{}, group {:?}: Scheduling attestation job",
            batch_no, batch_count, batch.group_name
        );

        let job = attestation_job(
            rpc_cfg.clone(),
            batch_no,
            batch_count,
            batch.group_name.clone(),
            p2w_addr,
            config.clone(),
            Keypair::from_bytes(&payer.to_bytes()).unwrap(), // Keypair has no clone
            batch.symbols.to_vec(),
            sema.clone(),
        );

        if daemon {
            // park this routine until a resend condition is met
            loop {
                if let Some(reason) = batch
                    .should_resend(&lock_and_make_rpc(&rpc_cfg).await)
                    .await
                {
                    info!(
                        "Batch {}/{}, group {}: Resending (reason: {:?})",
                        batch_no, batch_count, batch.group_name, reason
                    );
                    break;
                }
            }

            if sema.available_permits() == 0 {
                warn!(
                    "Batch {}/{}, group {:?}: Ran out of job \
                             permits, some attestation conditions may be \
                             delayed. For better accuracy, increase \
                             max_batch_jobs or adjust attestation \
                             conditions",
                    batch_no, batch_count, batch.group_name
                );
            }

            // This short-lived permit prevents scheduling
            // excess attestation jobs (which could eventually
            // eat all memory). It is freed as soon as we
            // leave this code block.
            let _permit4sched = sema.acquire().await?;

            let batch_no4err_msg = batch_no.clone();
            let batch_count4err_msg = batch_count.clone();
            let group_name4err_msg = batch.group_name.clone();

            // We never get to error reporting in daemon mode, attach a map_err
            let job_with_err_msg = job.map_err(move |e| async move {
                warn!(
                    "Batch {}/{}, group {:?} ERR: {}",
                    batch_no4err_msg,
                    batch_count4err_msg,
                    group_name4err_msg,
                    e.to_string()
                );
                e
            });

            // Spawn the job in background
            let _detached_job: JoinHandle<_> = tokio::spawn(job_with_err_msg);
        } else {
            // Await and return the single result in non-daemon mode, with retries if necessary
            match job.await {
                Ok(_) => return Ok(()),
                Err(e) => {
                    if retries_left == 0 {
                        return Err(e);
                    } else {
                        retries_left -= 1;
                        debug!(
                            "{}/{}, group {:?}: attestation failure: {}",
                            batch_no,
                            batch_count,
                            batch.group_name,
                            e.to_string()
                        );
                        info!(
                            "Batch {}/{}, group {:?}: retrying in {}.{}s, {} retries left",
                            batch_no,
                            batch_count,
                            batch.group_name,
                            retry_interval.as_secs(),
                            retry_interval.subsec_millis(),
                            retries_left,
                        );

                        tokio::time::sleep(retry_interval).await;
                    }
                }
            }
        }

        batch.last_job_finished_at = Instant::now();
    }
}

/// A future for a single attempt to attest a batch on Solana.
async fn attestation_job(
    rlmtx: Arc<RLMutex<RpcCfg>>,
    batch_no: usize,
    batch_count: usize,
    group_name: String,
    p2w_addr: Pubkey,
    config: Pyth2WormholeConfig,
    payer: Keypair,
    symbols: Vec<P2WSymbol>,
    max_jobs_sema: Arc<Semaphore>,
) -> Result<(), ErrBoxSend> {
    // Will be dropped after attestation is complete
    let _permit = max_jobs_sema.acquire().await?;

    debug!(
        "Batch {}/{}, group {:?}: Starting attestation job",
        batch_no, batch_count, group_name
    );
    let rpc = lock_and_make_rpc(&*rlmtx).await; // Reuse the same lock for the blockhash/tx/get_transaction
    let latest_blockhash = rpc
        .get_latest_blockhash()
        .map_err(|e| -> ErrBoxSend { e.into() })
        .await?;

    let tx_res: Result<_, ErrBoxSend> = gen_attest_tx(
        p2w_addr,
        &config,
        &payer,
        symbols.as_slice(),
        &Keypair::new(),
        latest_blockhash,
    );
    let tx = tx_res?;
    let sig = rpc
        .send_and_confirm_transaction(&tx)
        .map_err(|e| -> ErrBoxSend { e.into() })
        .await?;
    let tx_data = rpc
        .get_transaction(&sig, UiTransactionEncoding::Json)
        .map_err(|e| -> ErrBoxSend { e.into() })
        .await?;
    let seqno = tx_data
        .transaction
        .meta
        .and_then(|meta| meta.log_messages)
        .and_then(|logs| {
            let mut seqno = None;
            for log in logs {
                if log.starts_with(SEQNO_PREFIX) {
                    seqno = Some(log.replace(SEQNO_PREFIX, ""));
                    break;
                }
            }
            seqno
        })
        .ok_or_else(|| -> ErrBoxSend { format!("No seqno in program logs").into() })?;

    info!(
        "Batch {}/{}, group {:?} OK",
        batch_no, batch_count, group_name
    );
    // NOTE(2022-03-09): p2w_autoattest.py relies on parsing this println!{}
    println!("Sequence number: {}", seqno);
    Result::<(), ErrBoxSend>::Ok(())
}

fn init_logging(verbosity: u32) {
    use LevelFilter::*;
    let filter = match verbosity {
        0..=1 => Error,
        2 => Warn,
        3 => Info,
        4 => Debug,
        _other => Trace,
    };

    env_logger::builder().filter_level(filter).init();
}<|MERGE_RESOLUTION|>--- conflicted
+++ resolved
@@ -124,17 +124,13 @@
                 },
                 latest_blockhash,
             )?;
-<<<<<<< HEAD
             rpc_client
                 .send_and_confirm_transaction_with_spinner(&tx)
                 .await?;
-=======
-            rpc_client.send_and_confirm_transaction_with_spinner(&tx)?;
             println!(
                 "Applied conifg:\n{:?}",
                 get_config_account(&rpc_client, &p2w_addr)?
             );
->>>>>>> 21dfc32e
         }
         Action::Attest {
             ref attestation_cfg,
