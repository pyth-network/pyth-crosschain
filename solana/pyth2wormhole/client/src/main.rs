--- conflicted
+++ resolved
@@ -1,52 +1,3 @@
-<<<<<<< HEAD
-use std::{
-    fs::File,
-    iter,
-    sync::Arc,
-    time::{
-        Duration,
-        Instant,
-    },
-};
-use std::collections::{HashMap, HashSet};
-
-use clap::Parser;
-use futures::{future::{
-    Future,
-    TryFutureExt,
-}, SinkExt, StreamExt};
-use generic_array::GenericArray;
-use log::{
-    debug,
-    error,
-    info,
-    LevelFilter,
-    warn,
-};
-use p2w_sdk::P2WEmitter;
-use sha3::{Digest, Sha3_256};
-use solana_client::{
-    nonblocking::rpc_client::RpcClient,
-    rpc_config::RpcTransactionConfig,
-};
-use solana_program::pubkey::Pubkey;
-use solana_sdk::{
-    commitment_config::CommitmentConfig,
-    signature::read_keypair_file,
-    signer::keypair::Keypair,
-};
-use solana_transaction_status::UiTransactionEncoding;
-use solitaire::{
-    ErrBox,
-    processors::seeded::Seeded,
-};
-use tokio::{
-    sync::{
-        Mutex,
-        Semaphore,
-=======
-pub mod cli;
-
 use {
     clap::Parser,
     cli::{
@@ -63,15 +14,15 @@
         debug,
         error,
         info,
+        LevelFilter,
         warn,
-        LevelFilter,
     },
     p2w_sdk::P2WEmitter,
     prometheus::{
+        IntCounter,
+        IntGauge,
         register_int_counter,
         register_int_gauge,
-        IntCounter,
-        IntGauge,
     },
     pyth2wormhole::{
         attest::P2W_MAX_BATCH_SIZE,
@@ -94,8 +45,8 @@
     },
     solana_transaction_status::UiTransactionEncoding,
     solitaire::{
+        ErrBox,
         processors::seeded::Seeded,
-        ErrBox,
     },
     std::{
         fs::File,
@@ -105,6 +56,8 @@
             Duration,
             Instant,
         },
+        HashMap,
+        HashSet,
     },
     tokio::{
         sync::{
@@ -112,18 +65,11 @@
             Semaphore,
         },
         task::JoinHandle,
->>>>>>> 51514dcd
     },
 };
-<<<<<<< HEAD
-use pyth2wormhole::{attest, attest::P2W_MAX_BATCH_SIZE, Pyth2WormholeConfig};
-use pyth2wormhole_client::*;
 use pyth2wormhole_client::attestation_cfg::SymbolGroup;
 
 pub mod cli;
-
-pub const SEQNO_PREFIX: &'static str = "Program log: Sequence: ";
-=======
 
 pub const SEQNO_PREFIX: &str = "Program log: Sequence: ";
 
@@ -138,7 +84,6 @@
     )
     .unwrap();
 }
->>>>>>> 51514dcd
 
 #[tokio::main(flavor = "multi_thread")]
 async fn main() -> Result<(), ErrBox> {
@@ -330,12 +275,8 @@
     rpc_cfg: Arc<RLMutex<RpcCfg>>,
     payer: Keypair,
     p2w_addr: Pubkey,
-<<<<<<< HEAD
     attestation_cfg: AttestationConfig,
-=======
-    mut attestation_cfg: AttestationConfig,
     metrics_bind_addr: SocketAddr,
->>>>>>> 51514dcd
 ) -> Result<(), ErrBox> {
     tokio::spawn(start_metrics_server(metrics_bind_addr));
 
@@ -369,15 +310,6 @@
     loop {
         let start_time = Instant::now(); // Helps timekeep mapping lookups accurately
 
-<<<<<<< HEAD
-        let config = get_config_account(&lock_and_make_rpc(&rpc_cfg).await, &p2w_addr).await?;
-        batch_cfg = match attestation_config_to_batches(&rpc_cfg, &attestation_cfg, config.max_batch_size as usize).await {
-            Ok(config) => config,
-            Err(err) => {
-                // If we cannot query the mapping account, retain the existing batch configuration.
-                error!("Could not crawl mapping {}: {:?}", attestation_cfg.mapping_addr.unwrap_or_default(), err);
-                batch_cfg
-=======
         let config = match get_config_account(&lock_and_make_rpc(&rpc_cfg).await, &p2w_addr).await {
             Ok(c) => c,
             Err(e) => {
@@ -390,21 +322,12 @@
         };
 
         // Use the mapping if specified
-        if let Some(mapping_addr) = attestation_cfg.mapping_addr.as_ref() {
-            match crawl_pyth_mapping(&lock_and_make_rpc(&rpc_cfg).await, mapping_addr).await {
-                Ok(additional_accounts) => {
-                    debug!(
-                        "Crawled mapping {} data:\n{:#?}",
-                        mapping_addr, additional_accounts
-                    );
-                    attestation_cfg.add_symbols(additional_accounts, "mapping".to_owned());
-                }
-                // De-escalate crawling errors; A temporary failure to
-                // look up the mapping should not crash the attester
-                Err(e) => {
-                    error!("Could not crawl mapping {}: {:?}", mapping_addr, e);
-                }
->>>>>>> 51514dcd
+        batch_cfg = match attestation_config_to_batches(&rpc_cfg, &attestation_cfg, config.max_batch_size as usize).await {
+            Ok(config) => config,
+            Err(err) => {
+                // If we cannot query the mapping account, retain the existing batch configuration.
+                error!("Could not crawl mapping {}: {:?}", attestation_cfg.mapping_addr.unwrap_or_default(), err);
+                batch_cfg
             }
         };
 
