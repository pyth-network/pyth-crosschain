module pyth_lazer::state;

use pyth_lazer::admin::AdminCapability;
use pyth_lazer::admin;

const ED25519_PUBKEY_LEN: u64 = 32;
const EInvalidPubkeyLen: u64 = 1;
const ESignerNotFound: u64 = 2;


/// Lazer State consists of the current set of trusted signers.
/// By verifying that a price update was signed by one of these public keys,
/// you can validate the authenticity of a Lazer price update.
///
/// The trusted signers are subject to rotations and expiry.
public struct State has key, store {
    id: UID,
    trusted_signers: vector<TrustedSignerInfo>,
}

/// A trusted signer is comprised of a pubkey and an expiry time.
/// A signer's signature should only be trusted up to timestamp `expires_at`.
public struct TrustedSignerInfo has copy, drop, store {
    public_key: vector<u8>,
    expires_at: u64,
}

public(package) fun new(ctx: &mut TxContext): State {
    State {
        id: object::new(ctx),
        trusted_signers: vector::empty<TrustedSignerInfo>(),
    }
}

/// Get the trusted signer's public key
public fun public_key(info: &TrustedSignerInfo): &vector<u8> {
    &info.public_key
}

/// Get the trusted signer's expiry timestamp
public fun expires_at(info: &TrustedSignerInfo): u64 {
    info.expires_at
}

/// Get the list of trusted signers
public fun get_trusted_signers(s: &State): &vector<TrustedSignerInfo> {
    &s.trusted_signers
}

/// Upsert a trusted signer's information or remove them.
/// - If the trusted signer pubkey already exists, the expires_at will be updated.
///   - If the expired_at is set to zero, the trusted signer will be removed.
/// - If the pubkey isn't found, it is added as a new trusted signer with the given expires_at.
<<<<<<< HEAD
public(package) fun update_trusted_signer(s: &mut State, pubkey: vector<u8>, expires_at: u64) {
    assert!(vector::length(&pubkey) as u64 == ED25519_PUBKEY_LEN, EInvalidPubkeyLen);
=======
public(package) fun update_trusted_signer(_admin: &AdminCapability, s: &mut State, pubkey: vector<u8>, expires_at: u64) {
    assert!(vector::length(&pubkey) as u64 == ED25519_PUBKEY_LEN, E_INVALID_PUBKEY_LEN);
>>>>>>> 8ee64ba8

    let mut maybe_idx = find_signer_index(&s.trusted_signers, &pubkey);
    if (expires_at == 0) {
        if (option::is_some(&maybe_idx)) {
            let idx = option::extract(&mut maybe_idx);
            // Remove by swapping with last (order not preserved), discard removed value
            let _ = vector::swap_remove(&mut s.trusted_signers, idx);
        } else {
            option::destroy_none(maybe_idx);
            abort ESignerNotFound
        };
        return
    };

    if (option::is_some(&maybe_idx)) {
        let idx = option::extract(&mut maybe_idx);
        let info_ref = vector::borrow_mut(&mut s.trusted_signers, idx);
        info_ref.expires_at = expires_at
    } else {
        option::destroy_none(maybe_idx);
        vector::push_back(
            &mut s.trusted_signers,
            TrustedSignerInfo { public_key: pubkey, expires_at },
        )
    }
}

fun find_signer_index(signers: &vector<TrustedSignerInfo>, target: &vector<u8>): Option<u64> {
    let len = vector::length(signers);
    let mut i: u64 = 0;
    while (i < (len as u64)) {
        let info_ref = vector::borrow(signers, i);
        if (*public_key(info_ref) == *target) {
            return option::some(i)
        };
        i = i + 1
    };
    option::none()
}

#[test_only]
public fun new_for_test(ctx: &mut TxContext): State {
    State {
        id: object::new(ctx),
        trusted_signers: vector::empty<TrustedSignerInfo>(),
    }
}

#[test]
public fun test_add_new_signer() {
    let mut ctx = tx_context::dummy();
    let mut s = new_for_test(&mut ctx);
    let admin_cap = admin::mint_for_test(&mut ctx);

    let pk = x"0102030405060708090a0b0c0d0e0f101112131415161718191a1b1c1d1e1f20";
    let expiry: u64 = 123;

    update_trusted_signer(&admin_cap, &mut s, pk, expiry);

    let signers_ref = get_trusted_signers(&s);
    assert!(vector::length(signers_ref) == 1, 100);
    let info = vector::borrow(signers_ref, 0);
    assert!(expires_at(info) == 123, 101);
    let got_pk = public_key(info);
    assert!(vector::length(got_pk) == (ED25519_PUBKEY_LEN as u64), 102);
    let State { id, trusted_signers } = s;
    let _ = trusted_signers;
    object::delete(id);
    admin::destroy_for_test(admin_cap);
}

#[test]
public fun test_update_existing_signer_expiry() {
    let mut ctx = tx_context::dummy();
    let mut s = new_for_test(&mut ctx);
    let admin_cap = admin::mint_for_test(&mut ctx);

    update_trusted_signer(
        &admin_cap,
        &mut s,
        x"2a2a2a2a2a2a2a2a2a2a2a2a2a2a2a2a2a2a2a2a2a2a2a2a2a2a2a2a2a2a2a2a",
        1000,
    );
    update_trusted_signer(
        &admin_cap,
        &mut s,
        x"2a2a2a2a2a2a2a2a2a2a2a2a2a2a2a2a2a2a2a2a2a2a2a2a2a2a2a2a2a2a2a2a",
        2000,
    );

    let signers_ref = get_trusted_signers(&s);
    assert!(vector::length(signers_ref) == 1, 110);
    let info = vector::borrow(signers_ref, 0);
    assert!(expires_at(info) == 2000, 111);
    let State { id, trusted_signers } = s;
    let _ = trusted_signers;
    object::delete(id);
    admin::destroy_for_test(admin_cap);
}

#[test]
public fun test_remove_signer_by_zero_expiry() {
    let mut ctx = tx_context::dummy();
    let mut s = new_for_test(&mut ctx);
    let admin_cap = admin::mint_for_test(&mut ctx);

    update_trusted_signer(
        &admin_cap,
        &mut s,
        x"0707070707070707070707070707070707070707070707070707070707070707",
        999,
    );
    update_trusted_signer(
        &admin_cap,
        &mut s,
        x"0707070707070707070707070707070707070707070707070707070707070707",
        0,
    );

    let signers_ref = get_trusted_signers(&s);
    assert!(vector::length(signers_ref) == 0, 120);
    let State { id, trusted_signers } = s;
    let _ = trusted_signers;
    object::delete(id);
    admin::destroy_for_test(admin_cap);
}

#[test, expected_failure(abort_code = EInvalidPubkeyLen)]
public fun test_invalid_pubkey_length_rejected() {
    let mut ctx = tx_context::dummy();
    let mut s = new_for_test(&mut ctx);
    let admin_cap = admin::mint_for_test(&mut ctx);

    let short_pk = x"010203";
    update_trusted_signer(&admin_cap, &mut s, short_pk, 1);
    let State { id, trusted_signers } = s;
    let _ = trusted_signers;
    object::delete(id);
    admin::destroy_for_test(admin_cap);
}

#[test, expected_failure(abort_code = ESignerNotFound)]
public fun test_remove_nonexistent_signer_fails() {
    let mut ctx = tx_context::dummy();
    let mut s = new_for_test(&mut ctx);
    let admin_cap = admin::mint_for_test(&mut ctx);

    // Try to remove a signer that doesn't exist by setting expires_at to 0
    update_trusted_signer(
        &admin_cap,
        &mut s,
        x"aaaaaaaaaaaaaaaaaaaaaaaaaaaaaaaaaaaaaaaaaaaaaaaaaaaaaaaaaaaaaaaa",
        0,
    );
    let State { id, trusted_signers } = s;
    let _ = trusted_signers;
    object::delete(id);
    admin::destroy_for_test(admin_cap);
}<|MERGE_RESOLUTION|>--- conflicted
+++ resolved
@@ -51,13 +51,8 @@
 /// - If the trusted signer pubkey already exists, the expires_at will be updated.
 ///   - If the expired_at is set to zero, the trusted signer will be removed.
 /// - If the pubkey isn't found, it is added as a new trusted signer with the given expires_at.
-<<<<<<< HEAD
-public(package) fun update_trusted_signer(s: &mut State, pubkey: vector<u8>, expires_at: u64) {
+public(package) fun update_trusted_signer(_admin: &AdminCapability, s: &mut State, pubkey: vector<u8>, expires_at: u64) {
     assert!(vector::length(&pubkey) as u64 == ED25519_PUBKEY_LEN, EInvalidPubkeyLen);
-=======
-public(package) fun update_trusted_signer(_admin: &AdminCapability, s: &mut State, pubkey: vector<u8>, expires_at: u64) {
-    assert!(vector::length(&pubkey) as u64 == ED25519_PUBKEY_LEN, E_INVALID_PUBKEY_LEN);
->>>>>>> 8ee64ba8
 
     let mut maybe_idx = find_signer_index(&s.trusted_signers, &pubkey);
     if (expires_at == 0) {
