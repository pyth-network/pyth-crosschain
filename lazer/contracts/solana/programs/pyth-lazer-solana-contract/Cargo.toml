[package]
name = "pyth-lazer-solana-contract"
version = "0.7.2"
edition = "2021"
description = "Pyth Lazer Solana contract and SDK."
license = "Apache-2.0"
repository = "https://github.com/pyth-network/pyth-crosschain"

[lib]
crate-type = ["cdylib", "lib"]
name = "pyth_lazer_solana_contract"

[features]
default = []
cpi = ["no-entrypoint"]
no-entrypoint = []
no-idl = []
no-log-ix-name = []
idl-build = ["anchor-lang/idl-build"]

[dependencies]
<<<<<<< HEAD
pyth-lazer-protocol = { path = "../../../../sdk/rust/protocol", version = "0.17.0" }
=======
pyth-lazer-protocol = { path = "../../../../sdk/rust/protocol", version = "0.18.1" }
>>>>>>> dde5629a

anchor-lang = "0.31.1"
bytemuck = { version = "1.20.0", features = ["derive"] }
byteorder = "1.5.0"
thiserror = "2.0.3"

[dev-dependencies]
hex = "0.4.3"
solana-program-test = "2.3.6"
solana-sdk = "2.3.1"
solana-system-interface = "1.0.0"
tokio = { version = "1.40.0", features = ["full"] }<|MERGE_RESOLUTION|>--- conflicted
+++ resolved
@@ -1,6 +1,6 @@
 [package]
 name = "pyth-lazer-solana-contract"
-version = "0.7.2"
+version = "0.7.3"
 edition = "2021"
 description = "Pyth Lazer Solana contract and SDK."
 license = "Apache-2.0"
@@ -19,11 +19,7 @@
 idl-build = ["anchor-lang/idl-build"]
 
 [dependencies]
-<<<<<<< HEAD
-pyth-lazer-protocol = { path = "../../../../sdk/rust/protocol", version = "0.17.0" }
-=======
-pyth-lazer-protocol = { path = "../../../../sdk/rust/protocol", version = "0.18.1" }
->>>>>>> dde5629a
+pyth-lazer-protocol = { path = "../../../../sdk/rust/protocol", version = "0.19.0" }
 
 anchor-lang = "0.31.1"
 bytemuck = { version = "1.20.0", features = ["derive"] }
