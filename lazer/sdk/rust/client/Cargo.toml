--- conflicted
+++ resolved
@@ -1,10 +1,6 @@
 [package]
 name = "pyth-lazer-client"
-<<<<<<< HEAD
-version = "7.1.0"
-=======
 version = "8.0.1"
->>>>>>> fa07482f
 edition = "2021"
 description = "A Rust client for Pyth Lazer"
 license = "Apache-2.0"
