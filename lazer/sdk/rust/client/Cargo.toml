--- conflicted
+++ resolved
@@ -1,20 +1,12 @@
 [package]
 name = "pyth-lazer-client"
-<<<<<<< HEAD
-version = "8.2.3"
-=======
-version = "8.4.1"
->>>>>>> dde5629a
+version = "8.4.2"
 edition = "2021"
 description = "A Rust client for Pyth Lazer"
 license = "Apache-2.0"
 
 [dependencies]
-<<<<<<< HEAD
-pyth-lazer-protocol = { path = "../protocol", version = "0.17.0" }
-=======
-pyth-lazer-protocol = { path = "../protocol", version = "0.18.1" }
->>>>>>> dde5629a
+pyth-lazer-protocol = { path = "../protocol", version = "0.19.0" }
 tokio = { version = "1", features = ["full"] }
 tokio-tungstenite = { version = "0.20", features = ["native-tls"] }
 futures-util = "0.3"
