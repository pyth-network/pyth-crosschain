--- conflicted
+++ resolved
@@ -261,7 +261,6 @@
     }
 }
 
-<<<<<<< HEAD
 fn read_option_timestamp<BO: ByteOrder>(
     mut reader: impl Read,
 ) -> std::io::Result<Option<TimestampUs>> {
@@ -271,17 +270,4 @@
     } else {
         Ok(None)
     }
-}
-
-pub const BINARY_UPDATE_FORMAT_MAGIC: u32 = 1937213467;
-
-pub const PARSED_FORMAT_MAGIC: u32 = 2584795844;
-pub const EVM_FORMAT_MAGIC: u32 = 706910618;
-pub const SOLANA_FORMAT_MAGIC_BE: u32 = 3103857282;
-pub const SOLANA_FORMAT_MAGIC_LE: u32 = u32::swap_bytes(SOLANA_FORMAT_MAGIC_BE);
-=======
-fn read_option_u16<BO: ByteOrder>(mut reader: impl Read) -> std::io::Result<Option<u16>> {
-    let value = reader.read_u16::<BO>()?;
-    Ok(Some(value))
-}
->>>>>>> 27938e7c
+}