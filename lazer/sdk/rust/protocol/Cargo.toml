[package]
name = "pyth-lazer-protocol"
<<<<<<< HEAD
version = "0.9.2"
=======
version = "0.10.0"
>>>>>>> 305309c6
edition = "2021"
description = "Pyth Lazer SDK - protocol types."
license = "Apache-2.0"
repository = "https://github.com/pyth-network/pyth-crosschain"

[dependencies]
byteorder = "1.5.0"
anyhow = "1.0.89"
serde = { version = "1.0.210", features = ["derive"] }
serde_json = "1.0"
derive_more = { version = "1.0.0", features = ["from", "into"] }
itertools = "0.13.0"
rust_decimal = "1.36.0"
protobuf = "3.7.2"
humantime-serde = "1.1.1"
mry = { version = "0.13.0", features = ["serde"], optional = true }
chrono = "0.4.41"
humantime = "2.2.0"
hex = "0.4.3"

[dev-dependencies]
bincode = "1.3.3"
ed25519-dalek = { version = "2.1.1", features = ["rand_core"] }
hex = "0.4.3"
libsecp256k1 = "0.7.1"
bs58 = "0.5.1"
alloy-primitives = "0.8.19"<|MERGE_RESOLUTION|>--- conflicted
+++ resolved
@@ -1,10 +1,6 @@
 [package]
 name = "pyth-lazer-protocol"
-<<<<<<< HEAD
-version = "0.9.2"
-=======
 version = "0.10.0"
->>>>>>> 305309c6
 edition = "2021"
 description = "Pyth Lazer SDK - protocol types."
 license = "Apache-2.0"
