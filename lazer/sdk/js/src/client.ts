import fetch from "cross-fetch";
import WebSocket from "isomorphic-ws";

import type {
  ParsedPayload,
  Request,
  Response,
  SymbolResponse,
  SymbolsQueryParams,
  LatestPriceRequest,
  PriceRequest,
  JsonUpdate,
} from "./protocol.js";
import { BINARY_UPDATE_FORMAT_MAGIC_LE, FORMAT_MAGICS_LE } from "./protocol.js";
import type { WebSocketPoolConfig } from "./socket/websocket-pool.js";
import { WebSocketPool } from "./socket/websocket-pool.js";
import { DEFAULT_HISTORY_SERVICE_URL } from "./constants.js";

export type BinaryResponse = {
  subscriptionId: number;
  evm?: Buffer | undefined;
  solana?: Buffer | undefined;
  parsed?: ParsedPayload | undefined;
  leEcdsa?: Buffer | undefined;
  leUnsigned?: Buffer | undefined;
};
export type JsonOrBinaryResponse =
  | {
    type: "json";
    value: Response;
  }
  | { type: "binary"; value: BinaryResponse };

export type LazerClientConfig = WebSocketPoolConfig & {
  historyServiceUrl?: string;
  routerServiceUrl?: string;
};

const UINT16_NUM_BYTES = 2;
const UINT32_NUM_BYTES = 4;
const UINT64_NUM_BYTES = 8;

export class PythLazerClient {
  private constructor(
    private readonly wsp: WebSocketPool,
    private readonly historyServiceUrl: string,
<<<<<<< HEAD
  ) { }
=======
    private readonly routerServiceUrl: string,
  ) {}
>>>>>>> 728be08c

  /**
   * Creates a new PythLazerClient instance.
   * @param config - Configuration including WebSocket URLs, token, history service URL, and router service URL
   */
  static async create(config: LazerClientConfig): Promise<PythLazerClient> {
    const wsp = await WebSocketPool.create(config);
    const historyServiceUrl =
      config.historyServiceUrl ??
<<<<<<< HEAD
      DEFAULT_HISTORY_SERVICE_URL;
    return new PythLazerClient(wsp, historyServiceUrl);
=======
      "https://history.pyth-lazer.dourolabs.app/history";
    const routerServiceUrl =
      config.routerServiceUrl ??
      "https://router.pyth-lazer.dourolabs.app";
    return new PythLazerClient(wsp, historyServiceUrl, routerServiceUrl);
>>>>>>> 728be08c
  }

  /**
   * Adds a message listener that receives either JSON or binary responses from the WebSocket connections.
   * The listener will be called for each message received, with deduplication across redundant connections.
   * @param handler - Callback function that receives the parsed message. The message can be either a JSON response
   * or a binary response containing EVM, Solana, or parsed payload data.
   */
  addMessageListener(handler: (event: JsonOrBinaryResponse) => void) {
    this.wsp.addMessageListener((data: WebSocket.Data) => {
      if (typeof data == "string") {
        handler({
          type: "json",
          value: JSON.parse(data) as Response,
        });
      } else if (Buffer.isBuffer(data)) {
        let pos = 0;
        const magic = data.subarray(pos, pos + UINT32_NUM_BYTES).readUint32LE();
        pos += UINT32_NUM_BYTES;
        if (magic != BINARY_UPDATE_FORMAT_MAGIC_LE) {
          throw new Error("binary update format magic mismatch");
        }
        // TODO: some uint64 values may not be representable as Number.
        const subscriptionId = Number(
          data.subarray(pos, pos + UINT64_NUM_BYTES).readBigInt64BE(),
        );
        pos += UINT64_NUM_BYTES;

        const value: BinaryResponse = { subscriptionId };
        while (pos < data.length) {
          const len = data.subarray(pos, pos + UINT16_NUM_BYTES).readUint16BE();
          pos += UINT16_NUM_BYTES;
          const magic = data
            .subarray(pos, pos + UINT32_NUM_BYTES)
            .readUint32LE();
          if (magic == FORMAT_MAGICS_LE.EVM) {
            value.evm = data.subarray(pos, pos + len);
          } else if (magic == FORMAT_MAGICS_LE.SOLANA) {
            value.solana = data.subarray(pos, pos + len);
          } else if (magic == FORMAT_MAGICS_LE.LE_ECDSA) {
            value.leEcdsa = data.subarray(pos, pos + len);
          } else if (magic == FORMAT_MAGICS_LE.LE_UNSIGNED) {
            value.leUnsigned = data.subarray(pos, pos + len);
          } else if (magic == FORMAT_MAGICS_LE.JSON) {
            value.parsed = JSON.parse(
              data.subarray(pos + UINT32_NUM_BYTES, pos + len).toString(),
            ) as ParsedPayload;
          } else {
            throw new Error("unknown magic: " + magic.toString());
          }
          pos += len;
        }
        handler({ type: "binary", value });
      } else {
        throw new TypeError("unexpected event data type");
      }
    });
  }

  subscribe(request: Request) {
    if (request.type !== "subscribe") {
      throw new Error("Request must be a subscribe request");
    }
    this.wsp.addSubscription(request);
  }

  unsubscribe(subscriptionId: number) {
    this.wsp.removeSubscription(subscriptionId);
  }

  send(request: Request) {
    this.wsp.sendRequest(request);
  }

  /**
   * Registers a handler function that will be called whenever all WebSocket connections are down or attempting to reconnect.
   * The connections may still try to reconnect in the background. To shut down the pool, call `shutdown()`.
   * @param handler - Function to be called when all connections are down
   */
  addAllConnectionsDownListener(handler: () => void): void {
    this.wsp.addAllConnectionsDownListener(handler);
  }

  shutdown(): void {
    this.wsp.shutdown();
  }

  /**
   * Queries the symbols endpoint to get available price feed symbols.
   * @param params - Optional query parameters to filter symbols
   * @returns Promise resolving to array of symbol information
   */
  async get_symbols(params?: SymbolsQueryParams): Promise<SymbolResponse[]> {
    const url = new URL(`${this.historyServiceUrl}/v1/symbols`);

    if (params?.query) {
      url.searchParams.set("query", params.query);
    }
    if (params?.asset_type) {
      url.searchParams.set("asset_type", params.asset_type);
    }

    try {
      const response = await fetch(url.toString());
      if (!response.ok) {
        throw new Error(`HTTP error! status: ${String(response.status)}`);
      }
      return (await response.json()) as SymbolResponse[];
    } catch (error) {
      throw new Error(
        `Failed to fetch symbols: ${error instanceof Error ? error.message : String(error)}`,
      );
    }
  }

  /**
   * Queries the latest price endpoint to get current price data.
   * @param params - Parameters for the latest price request
   * @returns Promise resolving to JsonUpdate with current price data
   */
  async get_latest_price(params: LatestPriceRequest): Promise<JsonUpdate> {
    const url = new URL(`${this.routerServiceUrl}/v1/latest_price`);
    
    if (params.priceFeedIds) {
      for (const id of params.priceFeedIds) url.searchParams.append('priceFeedIds', id.toString());
    }
    if (params.symbols) {
      for (const symbol of params.symbols) url.searchParams.append('symbols', symbol);
    }
    for (const prop of params.properties) url.searchParams.append('properties', prop);
    for (const format of params.formats) url.searchParams.append('formats', format);
    if (params.jsonBinaryEncoding) {
      url.searchParams.set('jsonBinaryEncoding', params.jsonBinaryEncoding);
    }
    if (params.parsed !== undefined) {
      url.searchParams.set('parsed', params.parsed.toString());
    }
    url.searchParams.set('channel', params.channel);

    try {
      const response = await fetch(url.toString());
      if (!response.ok) {
        throw new Error(`HTTP error! status: ${String(response.status)}`);
      }
      return (await response.json()) as JsonUpdate;
    } catch (error) {
      throw new Error(
        `Failed to fetch latest price: ${error instanceof Error ? error.message : String(error)}`,
      );
    }
  }

  /**
   * Queries the price endpoint to get historical price data at a specific timestamp.
   * @param params - Parameters for the price request including timestamp
   * @returns Promise resolving to JsonUpdate with price data at the specified time
   */
  async get_price(params: PriceRequest): Promise<JsonUpdate> {
    const url = new URL(`${this.routerServiceUrl}/v1/price`);
    
    url.searchParams.set('timestamp', params.timestamp);
    if (params.priceFeedIds) {
      for (const id of params.priceFeedIds) url.searchParams.append('priceFeedIds', id.toString());
    }
    if (params.symbols) {
      for (const symbol of params.symbols) url.searchParams.append('symbols', symbol);
    }
    for (const prop of params.properties) url.searchParams.append('properties', prop);
    for (const format of params.formats) url.searchParams.append('formats', format);
    if (params.jsonBinaryEncoding) {
      url.searchParams.set('jsonBinaryEncoding', params.jsonBinaryEncoding);
    }
    if (params.parsed !== undefined) {
      url.searchParams.set('parsed', params.parsed.toString());
    }
    url.searchParams.set('channel', params.channel);

    try {
      const response = await fetch(url.toString());
      if (!response.ok) {
        throw new Error(`HTTP error! status: ${String(response.status)}`);
      }
      return (await response.json()) as JsonUpdate;
    } catch (error) {
      throw new Error(
        `Failed to fetch price: ${error instanceof Error ? error.message : String(error)}`,
      );
    }
  }
}<|MERGE_RESOLUTION|>--- conflicted
+++ resolved
@@ -14,7 +14,7 @@
 import { BINARY_UPDATE_FORMAT_MAGIC_LE, FORMAT_MAGICS_LE } from "./protocol.js";
 import type { WebSocketPoolConfig } from "./socket/websocket-pool.js";
 import { WebSocketPool } from "./socket/websocket-pool.js";
-import { DEFAULT_HISTORY_SERVICE_URL } from "./constants.js";
+import { DEFAULT_HISTORY_SERVICE_URL, DEFAULT_ROUTER_SERVICE_URL, DEFAULT_STREAM_SERVICE_0_URL, DEFAULT_STREAM_SERVICE_1_URL } from "./constants.js";
 
 export type BinaryResponse = {
   subscriptionId: number;
@@ -31,44 +31,44 @@
   }
   | { type: "binary"; value: BinaryResponse };
 
+
+const UINT16_NUM_BYTES = 2;
+const UINT32_NUM_BYTES = 4;
+const UINT64_NUM_BYTES = 8;
+
 export type LazerClientConfig = WebSocketPoolConfig & {
   historyServiceUrl?: string;
   routerServiceUrl?: string;
+  streamServiceUrls?: string[];
 };
-
-const UINT16_NUM_BYTES = 2;
-const UINT32_NUM_BYTES = 4;
-const UINT64_NUM_BYTES = 8;
 
 export class PythLazerClient {
   private constructor(
     private readonly wsp: WebSocketPool,
     private readonly historyServiceUrl: string,
-<<<<<<< HEAD
+    private readonly routerServiceUrl: string,
   ) { }
-=======
-    private readonly routerServiceUrl: string,
-  ) {}
->>>>>>> 728be08c
 
   /**
    * Creates a new PythLazerClient instance.
    * @param config - Configuration including WebSocket URLs, token, history service URL, and router service URL
    */
   static async create(config: LazerClientConfig): Promise<PythLazerClient> {
-    const wsp = await WebSocketPool.create(config);
     const historyServiceUrl =
       config.historyServiceUrl ??
-<<<<<<< HEAD
       DEFAULT_HISTORY_SERVICE_URL;
-    return new PythLazerClient(wsp, historyServiceUrl);
-=======
-      "https://history.pyth-lazer.dourolabs.app/history";
     const routerServiceUrl =
       config.routerServiceUrl ??
-      "https://router.pyth-lazer.dourolabs.app";
+      DEFAULT_ROUTER_SERVICE_URL;
+    const streamServiceUrls =
+      config.streamServiceUrls ??
+      [DEFAULT_STREAM_SERVICE_0_URL, DEFAULT_STREAM_SERVICE_1_URL];
+
+    const wsp = await WebSocketPool.create({
+      ...config,
+      urls: streamServiceUrls,
+    });
     return new PythLazerClient(wsp, historyServiceUrl, routerServiceUrl);
->>>>>>> 728be08c
   }
 
   /**
@@ -174,7 +174,7 @@
     try {
       const response = await fetch(url.toString());
       if (!response.ok) {
-        throw new Error(`HTTP error! status: ${String(response.status)}`);
+        throw new Error(`HTTP error! status: ${String(response.status)} - ${await response.text()}`);
       }
       return (await response.json()) as SymbolResponse[];
     } catch (error) {
@@ -191,7 +191,7 @@
    */
   async get_latest_price(params: LatestPriceRequest): Promise<JsonUpdate> {
     const url = new URL(`${this.routerServiceUrl}/v1/latest_price`);
-    
+
     if (params.priceFeedIds) {
       for (const id of params.priceFeedIds) url.searchParams.append('priceFeedIds', id.toString());
     }
@@ -211,7 +211,7 @@
     try {
       const response = await fetch(url.toString());
       if (!response.ok) {
-        throw new Error(`HTTP error! status: ${String(response.status)}`);
+        throw new Error(`HTTP error! status: ${String(response.status)} - ${await response.text()}`);
       }
       return (await response.json()) as JsonUpdate;
     } catch (error) {
@@ -228,7 +228,7 @@
    */
   async get_price(params: PriceRequest): Promise<JsonUpdate> {
     const url = new URL(`${this.routerServiceUrl}/v1/price`);
-    
+
     url.searchParams.set('timestamp', params.timestamp);
     if (params.priceFeedIds) {
       for (const id of params.priceFeedIds) url.searchParams.append('priceFeedIds', id.toString());
@@ -249,7 +249,7 @@
     try {
       const response = await fetch(url.toString());
       if (!response.ok) {
-        throw new Error(`HTTP error! status: ${String(response.status)}`);
+        throw new Error(`HTTP error! status: ${String(response.status)} - ${await response.text()}`);
       }
       return (await response.json()) as JsonUpdate;
     } catch (error) {
