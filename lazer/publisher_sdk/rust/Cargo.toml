[package]
name = "pyth-lazer-publisher-sdk"
<<<<<<< HEAD
version = "0.15.0"
=======
version = "0.16.1"
>>>>>>> dde5629a
edition = "2021"
description = "Pyth Lazer Publisher SDK types."
license = "Apache-2.0"
repository = "https://github.com/pyth-network/pyth-crosschain"

[dependencies]
<<<<<<< HEAD
pyth-lazer-protocol = { version = "0.17.0", path = "../../sdk/rust/protocol" }
=======
pyth-lazer-protocol = { version = "0.18.1", path = "../../sdk/rust/protocol" }
>>>>>>> dde5629a
anyhow = "1.0.98"
protobuf = "3.7.2"
serde_json = "1.0.140"

[build-dependencies]
fs-err = "3.1.0"
protobuf-codegen = "3.7.2"<|MERGE_RESOLUTION|>--- conflicted
+++ resolved
@@ -1,21 +1,13 @@
 [package]
 name = "pyth-lazer-publisher-sdk"
-<<<<<<< HEAD
-version = "0.15.0"
-=======
-version = "0.16.1"
->>>>>>> dde5629a
+version = "0.16.2"
 edition = "2021"
 description = "Pyth Lazer Publisher SDK types."
 license = "Apache-2.0"
 repository = "https://github.com/pyth-network/pyth-crosschain"
 
 [dependencies]
-<<<<<<< HEAD
-pyth-lazer-protocol = { version = "0.17.0", path = "../../sdk/rust/protocol" }
-=======
-pyth-lazer-protocol = { version = "0.18.1", path = "../../sdk/rust/protocol" }
->>>>>>> dde5629a
+pyth-lazer-protocol = { version = "0.19.0", path = "../../sdk/rust/protocol" }
 anyhow = "1.0.98"
 protobuf = "3.7.2"
 serde_json = "1.0.140"
