--- conflicted
+++ resolved
@@ -1,10 +1,6 @@
 [package]
 name = "pyth-lazer-publisher-sdk"
-<<<<<<< HEAD
 version = "0.3.0"
-=======
-version = "0.2.1"
->>>>>>> 305309c6
 edition = "2021"
 description = "Pyth Lazer Publisher SDK types."
 license = "Apache-2.0"
