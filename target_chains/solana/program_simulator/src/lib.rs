use {
    borsh::BorshDeserialize,
    solana_program::{
        hash::Hash,
        instruction::{
            Instruction,
            InstructionError,
        },
        native_token::LAMPORTS_PER_SOL,
        program_error::ProgramError,
        pubkey::Pubkey,
        system_instruction,
    },
    solana_program_test::{
        BanksClient,
        BanksClientError,
        ProgramTest,
        ProgramTestBanksClientExt,
    },
    solana_sdk::{
        compute_budget,
        signature::{
            Keypair,
            Signer,
        },
        transaction::{
            Transaction,
            TransactionError,
        },
    },
};

pub struct ProgramSimulator {
    banks_client:    BanksClient,
    /// Hash used to submit the last transaction. The hash must be advanced for each new
    /// transaction; otherwise, replayed transactions in different states can return stale
    /// results.
    last_blockhash:  Hash,
    genesis_keypair: Keypair,
}

impl ProgramSimulator {
    pub async fn start_from_program_test(program_test: ProgramTest) -> ProgramSimulator {
        let (banks_client, genesis_keypair, recent_blockhash) = program_test.start().await;
        ProgramSimulator {
            banks_client,
            genesis_keypair,
            last_blockhash: recent_blockhash,
        }
    }

    /// Process a transaction containing `instruction` signed by `signers`.
    /// `payer` is used to pay for and sign the transaction.
    pub async fn process_ix_with_default_compute_limit(
        &mut self,
        instruction: Instruction,
        signers: &Vec<&Keypair>,
        payer: Option<&Keypair>,
    ) -> Result<(), BanksClientError> {
        let compute_units_ixs =
            compute_budget::ComputeBudgetInstruction::set_compute_unit_limit(2000000);
        let actual_payer = payer.unwrap_or(&self.genesis_keypair);
        let mut transaction = Transaction::new_with_payer(
            &[instruction, compute_units_ixs],
            Some(&actual_payer.pubkey()),
        );

        let blockhash = self
            .banks_client
            .get_new_latest_blockhash(&self.last_blockhash)
            .await
            .unwrap();
        self.last_blockhash = blockhash;

        transaction.partial_sign(&[actual_payer], self.last_blockhash);
        transaction.partial_sign(signers, self.last_blockhash);

        self.banks_client.process_transaction(transaction).await
    }

    /// Send `lamports` worth of SOL to the pubkey `to`.
    pub async fn airdrop(&mut self, to: &Pubkey, lamports: u64) -> Result<(), BanksClientError> {
        let instruction =
            system_instruction::transfer(&self.genesis_keypair.pubkey(), to, lamports);

        self.process_ix_with_default_compute_limit(instruction, &vec![], None)
            .await
    }

    pub async fn get_funded_keypair(&mut self) -> Result<Keypair, BanksClientError> {
        let keypair = Keypair::new();
        self.airdrop(&keypair.pubkey(), LAMPORTS_PER_SOL).await?;
        Ok(keypair)
    }

    pub async fn get_anchor_account_data<T: BorshDeserialize>(
        &mut self,
        pubkey: Pubkey,
    ) -> Result<T, BanksClientError> {
        let account = self
            .banks_client
            .get_account(pubkey)
            .await
            .unwrap()
            .unwrap();

        Ok(T::deserialize(&mut &account.data[8..])?)
    }
<<<<<<< HEAD

    pub async fn get_balance(&mut self, pubkey: Pubkey) -> Result<u64, BanksClientError> {
        let lamports = self.banks_client.get_balance(pubkey).await.unwrap();
        Ok(lamports)
    }
}

pub fn into_transation_error<T: Into<anchor_lang::prelude::Error>>(error: T) -> TransactionError {
=======
}

pub fn into_transaction_error<T: Into<anchor_lang::prelude::Error>>(error: T) -> TransactionError {
>>>>>>> 2ab72d99
    TransactionError::InstructionError(
        0,
        InstructionError::try_from(u64::from(ProgramError::from(error.into()))).unwrap(),
    )
}<|MERGE_RESOLUTION|>--- conflicted
+++ resolved
@@ -106,7 +106,6 @@
 
         Ok(T::deserialize(&mut &account.data[8..])?)
     }
-<<<<<<< HEAD
 
     pub async fn get_balance(&mut self, pubkey: Pubkey) -> Result<u64, BanksClientError> {
         let lamports = self.banks_client.get_balance(pubkey).await.unwrap();
@@ -115,11 +114,13 @@
 }
 
 pub fn into_transation_error<T: Into<anchor_lang::prelude::Error>>(error: T) -> TransactionError {
-=======
+    TransactionError::InstructionError(
+        0,
+        InstructionError::try_from(u64::from(ProgramError::from(error.into()))).unwrap(),
+    )
 }
 
 pub fn into_transaction_error<T: Into<anchor_lang::prelude::Error>>(error: T) -> TransactionError {
->>>>>>> 2ab72d99
     TransactionError::InstructionError(
         0,
         InstructionError::try_from(u64::from(ProgramError::from(error.into()))).unwrap(),
