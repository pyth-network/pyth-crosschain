--- conflicted
+++ resolved
@@ -1,9 +1,6 @@
 use {
     crate::common::{
-<<<<<<< HEAD
         assert_treasury_balance,
-=======
->>>>>>> 2ab72d99
         WrongSetupOption,
         DEFAULT_GUARDIAN_SET_INDEX,
     },
@@ -11,11 +8,7 @@
         setup_pyth_receiver,
         ProgramTestFixtures,
     },
-<<<<<<< HEAD
-    program_simulator::into_transation_error,
-=======
     program_simulator::into_transaction_error,
->>>>>>> 2ab72d99
     pyth_solana_receiver::{
         error::ReceiverError,
         instruction::PostUpdatesAtomic,
@@ -63,10 +56,7 @@
     let ProgramTestFixtures {
         mut program_simulator,
         encoded_vaa_addresses: _,
-<<<<<<< HEAD
         governance_authority: _,
-=======
->>>>>>> 2ab72d99
     } = setup_pyth_receiver(vec![], WrongSetupOption::None).await;
 
     let poster = program_simulator.get_funded_keypair().await.unwrap();
@@ -147,20 +137,13 @@
 async fn test_post_updates_atomic_wrong_vaa() {
     let feed_1 = create_dummy_price_feed_message(100);
     let feed_2 = create_dummy_price_feed_message(200);
-<<<<<<< HEAD
     let message = create_accumulator_message(&[feed_1, feed_2], &[feed_1, feed_2], false, false);
-=======
-    let message = create_accumulator_message(&[feed_1, feed_2], &[feed_1, feed_2], false);
->>>>>>> 2ab72d99
     let (vaa, merkle_price_updates) = deserialize_accumulator_update_data(message).unwrap();
 
     let ProgramTestFixtures {
         mut program_simulator,
         encoded_vaa_addresses: _,
-<<<<<<< HEAD
         governance_authority: _,
-=======
->>>>>>> 2ab72d99
     } = setup_pyth_receiver(vec![], WrongSetupOption::None).await;
 
     let poster = program_simulator.get_funded_keypair().await.unwrap();
@@ -171,11 +154,7 @@
     vaa_buffer_copy[5] = 255;
     assert_eq!(
         program_simulator
-<<<<<<< HEAD
-            .process_ix(
-=======
-            .process_ix_with_default_compute_limit(
->>>>>>> 2ab72d99
+            .process_ix_with_default_compute_limit(
                 PostUpdatesAtomic::populate(
                     poster.pubkey(),
                     price_update_keypair.pubkey(),
@@ -190,11 +169,7 @@
             .await
             .unwrap_err()
             .unwrap(),
-<<<<<<< HEAD
-        into_transation_error(ReceiverError::DeserializeVaaFailed)
-=======
         into_transaction_error(ReceiverError::DeserializeVaaFailed)
->>>>>>> 2ab72d99
     );
 
     let vaa_wrong_num_signatures = serde_wormhole::to_vec(&trim_vaa_signatures(
@@ -204,11 +179,7 @@
     .unwrap();
     assert_eq!(
         program_simulator
-<<<<<<< HEAD
-            .process_ix(
-=======
-            .process_ix_with_default_compute_limit(
->>>>>>> 2ab72d99
+            .process_ix_with_default_compute_limit(
                 PostUpdatesAtomic::populate(
                     poster.pubkey(),
                     price_update_keypair.pubkey(),
@@ -223,11 +194,7 @@
             .await
             .unwrap_err()
             .unwrap(),
-<<<<<<< HEAD
-        into_transation_error(ReceiverError::InsufficientGuardianSignatures)
-=======
         into_transaction_error(ReceiverError::InsufficientGuardianSignatures)
->>>>>>> 2ab72d99
     );
 
 
@@ -236,30 +203,22 @@
 
     assert_eq!(
         program_simulator
-<<<<<<< HEAD
-            .process_ix(
-=======
-            .process_ix_with_default_compute_limit(
->>>>>>> 2ab72d99
-                PostUpdatesAtomic::populate(
-                    poster.pubkey(),
-                    price_update_keypair.pubkey(),
-                    BRIDGE_ID,
-                    DEFAULT_GUARDIAN_SET_INDEX,
-                    serde_wormhole::to_vec(&vaa_copy).unwrap(),
-                    merkle_price_updates[0].clone(),
-                ),
-                &vec![&poster, &price_update_keypair],
-                None,
-            )
-            .await
-            .unwrap_err()
-            .unwrap(),
-<<<<<<< HEAD
-        into_transation_error(ReceiverError::InvalidVaaVersion)
-=======
+            .process_ix_with_default_compute_limit(
+                PostUpdatesAtomic::populate(
+                    poster.pubkey(),
+                    price_update_keypair.pubkey(),
+                    BRIDGE_ID,
+                    DEFAULT_GUARDIAN_SET_INDEX,
+                    serde_wormhole::to_vec(&vaa_copy).unwrap(),
+                    merkle_price_updates[0].clone(),
+                ),
+                &vec![&poster, &price_update_keypair],
+                None,
+            )
+            .await
+            .unwrap_err()
+            .unwrap(),
         into_transaction_error(ReceiverError::InvalidVaaVersion)
->>>>>>> 2ab72d99
     );
 
     let mut vaa_copy: Vaa<&RawMessage> = serde_wormhole::from_slice(&vaa).unwrap();
@@ -267,30 +226,22 @@
 
     assert_eq!(
         program_simulator
-<<<<<<< HEAD
-            .process_ix(
-=======
-            .process_ix_with_default_compute_limit(
->>>>>>> 2ab72d99
-                PostUpdatesAtomic::populate(
-                    poster.pubkey(),
-                    price_update_keypair.pubkey(),
-                    BRIDGE_ID,
-                    DEFAULT_GUARDIAN_SET_INDEX,
-                    serde_wormhole::to_vec(&vaa_copy).unwrap(),
-                    merkle_price_updates[0].clone(),
-                ),
-                &vec![&poster, &price_update_keypair],
-                None,
-            )
-            .await
-            .unwrap_err()
-            .unwrap(),
-<<<<<<< HEAD
-        into_transation_error(ReceiverError::GuardianSetMismatch)
-=======
+            .process_ix_with_default_compute_limit(
+                PostUpdatesAtomic::populate(
+                    poster.pubkey(),
+                    price_update_keypair.pubkey(),
+                    BRIDGE_ID,
+                    DEFAULT_GUARDIAN_SET_INDEX,
+                    serde_wormhole::to_vec(&vaa_copy).unwrap(),
+                    merkle_price_updates[0].clone(),
+                ),
+                &vec![&poster, &price_update_keypair],
+                None,
+            )
+            .await
+            .unwrap_err()
+            .unwrap(),
         into_transaction_error(ReceiverError::GuardianSetMismatch)
->>>>>>> 2ab72d99
     );
 
     let mut vaa_copy: Vaa<&RawMessage> = serde_wormhole::from_slice(&vaa).unwrap();
@@ -298,30 +249,22 @@
 
     assert_eq!(
         program_simulator
-<<<<<<< HEAD
-            .process_ix(
-=======
-            .process_ix_with_default_compute_limit(
->>>>>>> 2ab72d99
-                PostUpdatesAtomic::populate(
-                    poster.pubkey(),
-                    price_update_keypair.pubkey(),
-                    BRIDGE_ID,
-                    DEFAULT_GUARDIAN_SET_INDEX,
-                    serde_wormhole::to_vec(&vaa_copy).unwrap(),
-                    merkle_price_updates[0].clone(),
-                ),
-                &vec![&poster, &price_update_keypair],
-                None,
-            )
-            .await
-            .unwrap_err()
-            .unwrap(),
-<<<<<<< HEAD
-        into_transation_error(ReceiverError::InvalidGuardianOrder)
-=======
+            .process_ix_with_default_compute_limit(
+                PostUpdatesAtomic::populate(
+                    poster.pubkey(),
+                    price_update_keypair.pubkey(),
+                    BRIDGE_ID,
+                    DEFAULT_GUARDIAN_SET_INDEX,
+                    serde_wormhole::to_vec(&vaa_copy).unwrap(),
+                    merkle_price_updates[0].clone(),
+                ),
+                &vec![&poster, &price_update_keypair],
+                None,
+            )
+            .await
+            .unwrap_err()
+            .unwrap(),
         into_transaction_error(ReceiverError::InvalidGuardianOrder)
->>>>>>> 2ab72d99
     );
 
 
@@ -330,30 +273,22 @@
 
     assert_eq!(
         program_simulator
-<<<<<<< HEAD
-            .process_ix(
-=======
-            .process_ix_with_default_compute_limit(
->>>>>>> 2ab72d99
-                PostUpdatesAtomic::populate(
-                    poster.pubkey(),
-                    price_update_keypair.pubkey(),
-                    BRIDGE_ID,
-                    DEFAULT_GUARDIAN_SET_INDEX,
-                    serde_wormhole::to_vec(&vaa_copy).unwrap(),
-                    merkle_price_updates[0].clone(),
-                ),
-                &vec![&poster, &price_update_keypair],
-                None,
-            )
-            .await
-            .unwrap_err()
-            .unwrap(),
-<<<<<<< HEAD
-        into_transation_error(ReceiverError::InvalidGuardianIndex)
-=======
+            .process_ix_with_default_compute_limit(
+                PostUpdatesAtomic::populate(
+                    poster.pubkey(),
+                    price_update_keypair.pubkey(),
+                    BRIDGE_ID,
+                    DEFAULT_GUARDIAN_SET_INDEX,
+                    serde_wormhole::to_vec(&vaa_copy).unwrap(),
+                    merkle_price_updates[0].clone(),
+                ),
+                &vec![&poster, &price_update_keypair],
+                None,
+            )
+            .await
+            .unwrap_err()
+            .unwrap(),
         into_transaction_error(ReceiverError::InvalidGuardianIndex)
->>>>>>> 2ab72d99
     );
 
     let mut vaa_copy: Vaa<&RawMessage> = serde_wormhole::from_slice(&vaa).unwrap();
@@ -361,30 +296,22 @@
 
     assert_eq!(
         program_simulator
-<<<<<<< HEAD
-            .process_ix(
-=======
-            .process_ix_with_default_compute_limit(
->>>>>>> 2ab72d99
-                PostUpdatesAtomic::populate(
-                    poster.pubkey(),
-                    price_update_keypair.pubkey(),
-                    BRIDGE_ID,
-                    DEFAULT_GUARDIAN_SET_INDEX,
-                    serde_wormhole::to_vec(&vaa_copy).unwrap(),
-                    merkle_price_updates[0].clone(),
-                ),
-                &vec![&poster, &price_update_keypair],
-                None,
-            )
-            .await
-            .unwrap_err()
-            .unwrap(),
-<<<<<<< HEAD
-        into_transation_error(ReceiverError::InvalidSignature)
-=======
+            .process_ix_with_default_compute_limit(
+                PostUpdatesAtomic::populate(
+                    poster.pubkey(),
+                    price_update_keypair.pubkey(),
+                    BRIDGE_ID,
+                    DEFAULT_GUARDIAN_SET_INDEX,
+                    serde_wormhole::to_vec(&vaa_copy).unwrap(),
+                    merkle_price_updates[0].clone(),
+                ),
+                &vec![&poster, &price_update_keypair],
+                None,
+            )
+            .await
+            .unwrap_err()
+            .unwrap(),
         into_transaction_error(ReceiverError::InvalidSignature)
->>>>>>> 2ab72d99
     );
 
 
@@ -393,30 +320,22 @@
 
     assert_eq!(
         program_simulator
-<<<<<<< HEAD
-            .process_ix(
-=======
-            .process_ix_with_default_compute_limit(
->>>>>>> 2ab72d99
-                PostUpdatesAtomic::populate(
-                    poster.pubkey(),
-                    price_update_keypair.pubkey(),
-                    BRIDGE_ID,
-                    DEFAULT_GUARDIAN_SET_INDEX,
-                    serde_wormhole::to_vec(&vaa_copy).unwrap(),
-                    merkle_price_updates[0].clone(),
-                ),
-                &vec![&poster, &price_update_keypair],
-                None,
-            )
-            .await
-            .unwrap_err()
-            .unwrap(),
-<<<<<<< HEAD
-        into_transation_error(ReceiverError::InvalidGuardianKeyRecovery)
-=======
+            .process_ix_with_default_compute_limit(
+                PostUpdatesAtomic::populate(
+                    poster.pubkey(),
+                    price_update_keypair.pubkey(),
+                    BRIDGE_ID,
+                    DEFAULT_GUARDIAN_SET_INDEX,
+                    serde_wormhole::to_vec(&vaa_copy).unwrap(),
+                    merkle_price_updates[0].clone(),
+                ),
+                &vec![&poster, &price_update_keypair],
+                None,
+            )
+            .await
+            .unwrap_err()
+            .unwrap(),
         into_transaction_error(ReceiverError::InvalidGuardianKeyRecovery)
->>>>>>> 2ab72d99
     );
 
     let mut wrong_instruction = PostUpdatesAtomic::populate(
@@ -432,11 +351,7 @@
     wrong_instruction.accounts[1].pubkey = wrong_guardian_set;
     assert_eq!(
         program_simulator
-<<<<<<< HEAD
-            .process_ix(
-=======
-            .process_ix_with_default_compute_limit(
->>>>>>> 2ab72d99
+            .process_ix_with_default_compute_limit(
                 wrong_instruction,
                 &vec![&poster, &price_update_keypair],
                 None,
@@ -444,11 +359,7 @@
             .await
             .unwrap_err()
             .unwrap(),
-<<<<<<< HEAD
-        into_transation_error(ReceiverError::WrongGuardianSetOwner)
-=======
         into_transaction_error(ReceiverError::WrongGuardianSetOwner)
->>>>>>> 2ab72d99
     );
 }
 
@@ -457,30 +368,19 @@
 async fn test_post_updates_atomic_wrong_setup() {
     let feed_1 = create_dummy_price_feed_message(100);
     let feed_2 = create_dummy_price_feed_message(200);
-<<<<<<< HEAD
     let message = create_accumulator_message(&[feed_1, feed_2], &[feed_1, feed_2], false, false);
-=======
-    let message = create_accumulator_message(&[feed_1, feed_2], &[feed_1, feed_2], false);
->>>>>>> 2ab72d99
     let (vaa, merkle_price_updates) = deserialize_accumulator_update_data(message).unwrap();
     let price_update_keypair = Keypair::new();
 
     let ProgramTestFixtures {
         mut program_simulator,
         encoded_vaa_addresses: _,
-<<<<<<< HEAD
         governance_authority: _,
-=======
->>>>>>> 2ab72d99
     } = setup_pyth_receiver(vec![], WrongSetupOption::GuardianSetWrongIndex).await;
     let poster: Keypair = program_simulator.get_funded_keypair().await.unwrap();
     assert_eq!(
         program_simulator
-<<<<<<< HEAD
-            .process_ix(
-=======
-            .process_ix_with_default_compute_limit(
->>>>>>> 2ab72d99
+            .process_ix_with_default_compute_limit(
                 PostUpdatesAtomic::populate(
                     poster.pubkey(),
                     price_update_keypair.pubkey(),
@@ -495,30 +395,19 @@
             .await
             .unwrap_err()
             .unwrap(),
-<<<<<<< HEAD
-        into_transation_error(ReceiverError::InvalidGuardianSetPda)
-=======
         into_transaction_error(ReceiverError::InvalidGuardianSetPda)
->>>>>>> 2ab72d99
     );
 
 
     let ProgramTestFixtures {
         mut program_simulator,
         encoded_vaa_addresses: _,
-<<<<<<< HEAD
         governance_authority: _,
-=======
->>>>>>> 2ab72d99
     } = setup_pyth_receiver(vec![], WrongSetupOption::GuardianSetExpired).await;
     let poster = program_simulator.get_funded_keypair().await.unwrap();
     assert_eq!(
         program_simulator
-<<<<<<< HEAD
-            .process_ix(
-=======
-            .process_ix_with_default_compute_limit(
->>>>>>> 2ab72d99
+            .process_ix_with_default_compute_limit(
                 PostUpdatesAtomic::populate(
                     poster.pubkey(),
                     price_update_keypair.pubkey(),
@@ -533,10 +422,6 @@
             .await
             .unwrap_err()
             .unwrap(),
-<<<<<<< HEAD
-        into_transation_error(ReceiverError::GuardianSetExpired)
-=======
         into_transaction_error(ReceiverError::GuardianSetExpired)
->>>>>>> 2ab72d99
     );
 }