use {
    crate::common::{
        assert_treasury_balance,
        WrongSetupOption,
    },
    common::{
        setup_pyth_receiver,
        ProgramTestFixtures,
    },
<<<<<<< HEAD
    program_simulator::into_transation_error,
    pyth_solana_receiver::{
        error::ReceiverError,
        instruction::{
            PostUpdates,
            ReclaimRent,
        },
=======
    program_simulator::into_transaction_error,
    pyth_solana_receiver::{
        error::ReceiverError,
        instruction::PostUpdates,
>>>>>>> f01d17e8
        sdk::deserialize_accumulator_update_data,
        state::price_update::{
            PriceUpdateV1,
            VerificationLevel,
        },
    },
    pythnet_sdk::{
        messages::Message,
        test_utils::{
            create_accumulator_message,
            create_dummy_price_feed_message,
        },
    },
    solana_program::pubkey::Pubkey,
    solana_sdk::{
        signature::Keypair,
        signer::Signer,
    },
};

mod common;


#[tokio::test]
async fn test_post_updates() {
    let feed_1 = create_dummy_price_feed_message(100);
    let feed_2 = create_dummy_price_feed_message(200);
    let message = create_accumulator_message(&[feed_1, feed_2], &[feed_1, feed_2], false, false);
    let (vaa, merkle_price_updates) = deserialize_accumulator_update_data(message).unwrap();


    let ProgramTestFixtures {
        mut program_simulator,
        encoded_vaa_addresses,
        governance_authority: _,
    } = setup_pyth_receiver(
        vec![serde_wormhole::from_slice(&vaa).unwrap()],
        WrongSetupOption::None,
    )
    .await;

    assert_treasury_balance(&mut program_simulator, 0).await;

    let poster = program_simulator.get_funded_keypair().await.unwrap();
    let price_update_keypair = Keypair::new();

    // post one update
    program_simulator
        .process_ix_with_default_compute_limit(
            PostUpdates::populate(
                poster.pubkey(),
                encoded_vaa_addresses[0],
                price_update_keypair.pubkey(),
                merkle_price_updates[0].clone(),
            ),
            &vec![&poster, &price_update_keypair],
            None,
        )
        .await
        .unwrap();

    assert_treasury_balance(&mut program_simulator, 1).await;

    let mut price_update_account = program_simulator
        .get_anchor_account_data::<PriceUpdateV1>(price_update_keypair.pubkey())
        .await
        .unwrap();

    assert_eq!(price_update_account.write_authority, poster.pubkey());
    assert_eq!(
        price_update_account.verification_level,
        VerificationLevel::Full
    );
    assert_eq!(
        Message::PriceFeedMessage(price_update_account.price_message),
        feed_1
    );

    // post another update to the same account
    program_simulator
        .process_ix_with_default_compute_limit(
            PostUpdates::populate(
                poster.pubkey(),
                encoded_vaa_addresses[0],
                price_update_keypair.pubkey(),
                merkle_price_updates[1].clone(),
            ),
            &vec![&poster, &price_update_keypair],
            None,
        )
        .await
        .unwrap();

    assert_treasury_balance(&mut program_simulator, 2).await;

    price_update_account = program_simulator
        .get_anchor_account_data::<PriceUpdateV1>(price_update_keypair.pubkey())
        .await
        .unwrap();

    assert_eq!(price_update_account.write_authority, poster.pubkey());
    assert_eq!(
        price_update_account.verification_level,
        VerificationLevel::Full
    );
    assert_eq!(
        Message::PriceFeedMessage(price_update_account.price_message),
        feed_2
    );
<<<<<<< HEAD

    // This poster doesn't have the write authority
    let poster_2 = program_simulator.get_funded_keypair().await.unwrap();
    assert_eq!(
        program_simulator
            .process_ix(
                ReclaimRent::populate(poster_2.pubkey(), price_update_keypair.pubkey()),
                &vec![&poster_2],
                None,
            )
            .await
            .unwrap_err()
            .unwrap(),
        into_transation_error(ReceiverError::WrongWriteAuthority)
    );

    program_simulator
        .process_ix(
            ReclaimRent::populate(poster.pubkey(), price_update_keypair.pubkey()),
            &vec![&poster],
            None,
        )
        .await
        .unwrap();

    assert_eq!(
        program_simulator
            .get_balance(price_update_keypair.pubkey())
            .await
            .unwrap(),
        0
    );
=======
>>>>>>> f01d17e8
}

#[tokio::test]
async fn test_post_updates_wrong_encoded_vaa_owner() {
    let feed_1 = create_dummy_price_feed_message(100);
    let feed_2 = create_dummy_price_feed_message(200);
    let message = create_accumulator_message(&[feed_1, feed_2], &[feed_1, feed_2], false, false);
    let (vaa, merkle_price_updates) = deserialize_accumulator_update_data(message).unwrap();

    let ProgramTestFixtures {
        mut program_simulator,
        encoded_vaa_addresses: _,
        governance_authority: _,
    } = setup_pyth_receiver(
        vec![serde_wormhole::from_slice(&vaa).unwrap()],
        WrongSetupOption::None,
    )
    .await;

    let poster = program_simulator.get_funded_keypair().await.unwrap();
    let price_update_keypair = Keypair::new();

    assert_eq!(
        program_simulator
<<<<<<< HEAD
            .process_ix(
=======
            .process_ix_with_default_compute_limit(
>>>>>>> f01d17e8
                PostUpdates::populate(
                    poster.pubkey(),
                    Pubkey::new_unique(), // Random pubkey instead of the encoded VAA address
                    price_update_keypair.pubkey(),
                    merkle_price_updates[0].clone(),
                ),
                &vec![&poster, &price_update_keypair],
                None,
            )
            .await
            .unwrap_err()
            .unwrap(),
<<<<<<< HEAD
        into_transation_error(ReceiverError::WrongVaaOwner)
=======
        into_transaction_error(ReceiverError::WrongVaaOwner)
>>>>>>> f01d17e8
    );
}

#[tokio::test]
async fn test_post_updates_wrong_setup() {
    let feed_1 = create_dummy_price_feed_message(100);
    let feed_2 = create_dummy_price_feed_message(200);
    let message = create_accumulator_message(&[feed_1, feed_2], &[feed_1, feed_2], false, false);
    let (vaa, merkle_price_updates) = deserialize_accumulator_update_data(message).unwrap();

    let ProgramTestFixtures {
        mut program_simulator,
        encoded_vaa_addresses,
        governance_authority: _,
    } = setup_pyth_receiver(
        vec![serde_wormhole::from_slice(&vaa).unwrap()],
        WrongSetupOption::UnverifiedEncodedVaa,
    )
    .await;

    let poster = program_simulator.get_funded_keypair().await.unwrap();
    let price_update_keypair = Keypair::new();

    assert_eq!(
        program_simulator
<<<<<<< HEAD
            .process_ix(
=======
            .process_ix_with_default_compute_limit(
>>>>>>> f01d17e8
                PostUpdates::populate(
                    poster.pubkey(),
                    encoded_vaa_addresses[0],
                    price_update_keypair.pubkey(),
                    merkle_price_updates[0].clone(),
                ),
                &vec![&poster, &price_update_keypair],
                None,
            )
            .await
            .unwrap_err()
            .unwrap(),
<<<<<<< HEAD
        into_transation_error(wormhole_core_bridge_solana::error::CoreBridgeError::UnverifiedVaa)
=======
        into_transaction_error(wormhole_core_bridge_solana::error::CoreBridgeError::UnverifiedVaa)
>>>>>>> f01d17e8
    );
}<|MERGE_RESOLUTION|>--- conflicted
+++ resolved
@@ -7,20 +7,13 @@
         setup_pyth_receiver,
         ProgramTestFixtures,
     },
-<<<<<<< HEAD
-    program_simulator::into_transation_error,
+    program_simulator::into_transaction_error,
     pyth_solana_receiver::{
         error::ReceiverError,
         instruction::{
             PostUpdates,
             ReclaimRent,
         },
-=======
-    program_simulator::into_transaction_error,
-    pyth_solana_receiver::{
-        error::ReceiverError,
-        instruction::PostUpdates,
->>>>>>> f01d17e8
         sdk::deserialize_accumulator_update_data,
         state::price_update::{
             PriceUpdateV1,
@@ -130,13 +123,12 @@
         Message::PriceFeedMessage(price_update_account.price_message),
         feed_2
     );
-<<<<<<< HEAD
 
     // This poster doesn't have the write authority
     let poster_2 = program_simulator.get_funded_keypair().await.unwrap();
     assert_eq!(
         program_simulator
-            .process_ix(
+            .process_ix_with_default_compute_limit(
                 ReclaimRent::populate(poster_2.pubkey(), price_update_keypair.pubkey()),
                 &vec![&poster_2],
                 None,
@@ -144,11 +136,11 @@
             .await
             .unwrap_err()
             .unwrap(),
-        into_transation_error(ReceiverError::WrongWriteAuthority)
+        into_transaction_error(ReceiverError::WrongWriteAuthority)
     );
 
     program_simulator
-        .process_ix(
+        .process_ix_with_default_compute_limit(
             ReclaimRent::populate(poster.pubkey(), price_update_keypair.pubkey()),
             &vec![&poster],
             None,
@@ -163,8 +155,6 @@
             .unwrap(),
         0
     );
-=======
->>>>>>> f01d17e8
 }
 
 #[tokio::test]
@@ -189,11 +179,7 @@
 
     assert_eq!(
         program_simulator
-<<<<<<< HEAD
-            .process_ix(
-=======
             .process_ix_with_default_compute_limit(
->>>>>>> f01d17e8
                 PostUpdates::populate(
                     poster.pubkey(),
                     Pubkey::new_unique(), // Random pubkey instead of the encoded VAA address
@@ -206,11 +192,7 @@
             .await
             .unwrap_err()
             .unwrap(),
-<<<<<<< HEAD
-        into_transation_error(ReceiverError::WrongVaaOwner)
-=======
         into_transaction_error(ReceiverError::WrongVaaOwner)
->>>>>>> f01d17e8
     );
 }
 
@@ -236,11 +218,7 @@
 
     assert_eq!(
         program_simulator
-<<<<<<< HEAD
-            .process_ix(
-=======
             .process_ix_with_default_compute_limit(
->>>>>>> f01d17e8
                 PostUpdates::populate(
                     poster.pubkey(),
                     encoded_vaa_addresses[0],
@@ -253,10 +231,6 @@
             .await
             .unwrap_err()
             .unwrap(),
-<<<<<<< HEAD
-        into_transation_error(wormhole_core_bridge_solana::error::CoreBridgeError::UnverifiedVaa)
-=======
         into_transaction_error(wormhole_core_bridge_solana::error::CoreBridgeError::UnverifiedVaa)
->>>>>>> f01d17e8
     );
 }