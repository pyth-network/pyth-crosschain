--- conflicted
+++ resolved
@@ -204,17 +204,12 @@
         post_price_update_from_vaa(
             config,
             payer,
-<<<<<<< HEAD
-            payer,
-=======
             write_authority,
->>>>>>> f2d5bdc8
             treasury,
             price_update_account,
             &vaa_components,
             vaa.payload().as_ref(),
             &params.merkle_price_update,
-
         )?;
 
 
@@ -228,10 +223,6 @@
         let config = &ctx.accounts.config;
         let payer: &Signer<'_> = &ctx.accounts.payer;
         let write_authority: &Signer<'_> = &ctx.accounts.write_authority;
-<<<<<<< HEAD
-
-=======
->>>>>>> f2d5bdc8
         let encoded_vaa = VaaAccount::load(&ctx.accounts.encoded_vaa)?; // IMPORTANT: This line checks that the encoded_vaa has ProcessingStatus::Verified. This check is critical otherwise the program could be tricked into accepting unverified VAAs.
         let treasury: &AccountInfo<'_> = &ctx.accounts.treasury;
         let price_update_account: &mut Account<'_, PriceUpdateV2> =
@@ -312,17 +303,10 @@
     pub treasury:             AccountInfo<'info>,
     /// The constraint is such that either the price_update_account is uninitialized or the write_authority is the write_authority.
     /// Pubkey::default() is the SystemProgram on Solana and it can't sign so it's impossible that price_update_account.write_authority == Pubkey::default() once the account is initialized
-<<<<<<< HEAD
-    #[account(init_if_needed, constraint = price_update_account.write_authority == Pubkey::default() || price_update_account.write_authority == write_authority.key() @ ReceiverError::WrongWriteAuthority , payer =payer, space = PriceUpdateV1::LEN)]
-    pub price_update_account: Account<'info, PriceUpdateV1>,
-    pub system_program:       Program<'info, System>,
-    pub write_authority: Signer<'info>
-=======
     #[account(init_if_needed, constraint = price_update_account.write_authority == Pubkey::default() || price_update_account.write_authority == write_authority.key() @ ReceiverError::WrongWriteAuthority , payer =payer, space = PriceUpdateV2::LEN)]
     pub price_update_account: Account<'info, PriceUpdateV2>,
     pub system_program:       Program<'info, System>,
     pub write_authority:      Signer<'info>,
->>>>>>> f2d5bdc8
 }
 
 #[derive(Accounts)]
@@ -410,11 +394,7 @@
 fn post_price_update_from_vaa<'info>(
     config: &Account<'info, Config>,
     payer: &Signer<'info>,
-<<<<<<< HEAD
-    write_authority : &Signer<'info>,
-=======
     write_authority: &Signer<'info>,
->>>>>>> f2d5bdc8
     treasury: &AccountInfo<'info>,
     price_update_account: &mut Account<'_, PriceUpdateV2>,
     vaa_components: &VaaComponents,
