use {
    crate::{
        accounts,
        instruction,
        PostUpdateAtomicParams,
        PostUpdateParams,
        CONFIG_SEED,
        ID,
        TREASURY_SEED,
    },
    anchor_lang::{
        prelude::*,
        system_program,
        InstructionData,
    },
    pyth_solana_receiver_sdk::config::{
        Config,
        DataSource,
    },
    pythnet_sdk::wire::v1::{
        AccumulatorUpdateData,
        MerklePriceUpdate,
        Proof,
    },
    solana_program::instruction::Instruction,
    wormhole_core_bridge_solana::state::GuardianSet,
};

pub const DEFAULT_TREASURY_ID: u8 = 0;
pub const SECONDARY_TREASURY_ID: u8 = 1;

impl accounts::Initialize {
    pub fn populate(payer: &Pubkey) -> Self {
        let config = get_config_address();
        accounts::Initialize {
            payer: *payer,
            config,
            system_program: system_program::ID,
        }
    }
}

impl accounts::PostUpdateAtomic {
    pub fn populate(
        payer: Pubkey,
        write_authority: Pubkey,
        price_update_account: Pubkey,
        wormhole_address: Pubkey,
        guardian_set_index: u32,
        treasury_id: u8,
    ) -> Self {
        let config = get_config_address();
        let treasury = get_treasury_address(treasury_id);

        let guardian_set = get_guardian_set_address(wormhole_address, guardian_set_index);

        accounts::PostUpdateAtomic {
            payer,
            guardian_set,
            config,
            treasury,
            price_update_account,
            system_program: system_program::ID,
            write_authority,
        }
    }
}

impl accounts::PostUpdate {
<<<<<<< HEAD
    pub fn populate(payer: Pubkey, write_authority: Pubkey, encoded_vaa: Pubkey, price_update_account: Pubkey) -> Self {
=======
    pub fn populate(
        payer: Pubkey,
        write_authority: Pubkey,
        encoded_vaa: Pubkey,
        price_update_account: Pubkey,
    ) -> Self {
>>>>>>> f2d5bdc8
        let config = get_config_address();
        let treasury = get_treasury_address(DEFAULT_TREASURY_ID);
        accounts::PostUpdate {
            payer,
            write_authority,
            encoded_vaa,
            config,
            treasury,
            price_update_account,
            system_program: system_program::ID,
            write_authority,
        }
    }
}

impl accounts::Governance {
    pub fn populate(payer: Pubkey) -> Self {
        let config = get_config_address();
        accounts::Governance { payer, config }
    }
}

impl accounts::AcceptGovernanceAuthorityTransfer {
    pub fn populate(payer: Pubkey) -> Self {
        let config = get_config_address();
        accounts::AcceptGovernanceAuthorityTransfer { payer, config }
    }
}

impl accounts::ReclaimRent {
    pub fn populate(payer: Pubkey, price_update_account: Pubkey) -> Self {
        let _config = get_config_address();
        accounts::ReclaimRent {
            payer,
            price_update_account,
        }
    }
}

impl instruction::Initialize {
    pub fn populate(payer: &Pubkey, initial_config: Config) -> Instruction {
        Instruction {
            program_id: ID,
            accounts:   accounts::Initialize::populate(payer).to_account_metas(None),
            data:       instruction::Initialize { initial_config }.data(),
        }
    }
}

impl instruction::PostUpdate {
    pub fn populate(
        payer: Pubkey,
<<<<<<< HEAD
        write_authority : Pubkey, 
=======
        write_authority: Pubkey,
>>>>>>> f2d5bdc8
        encoded_vaa: Pubkey,
        price_update_account: Pubkey,
        merkle_price_update: MerklePriceUpdate,
    ) -> Instruction {
<<<<<<< HEAD
        let post_update_accounts =
            accounts::PostUpdate::populate(payer, write_authority, encoded_vaa, price_update_account)
                .to_account_metas(None);
=======
        let post_update_accounts = accounts::PostUpdate::populate(
            payer,
            write_authority,
            encoded_vaa,
            price_update_account,
        )
        .to_account_metas(None);
>>>>>>> f2d5bdc8
        Instruction {
            program_id: ID,
            accounts:   post_update_accounts,
            data:       instruction::PostUpdate {
                params: PostUpdateParams {
                    merkle_price_update,
                    treasury_id: DEFAULT_TREASURY_ID,
                },
            }
            .data(),
        }
    }
}


impl instruction::PostUpdateAtomic {
    pub fn populate(
        payer: Pubkey,
        write_authority: Pubkey,
        price_update_account: Pubkey,
        wormhole_address: Pubkey,
        guardian_set_index: u32,
        vaa: Vec<u8>,
        merkle_price_update: MerklePriceUpdate,
        treasury_id: u8,
    ) -> Instruction {
        let post_update_accounts = accounts::PostUpdateAtomic::populate(
            payer,
            write_authority,
            price_update_account,
            wormhole_address,
            guardian_set_index,
            treasury_id,
        )
        .to_account_metas(None);
        Instruction {
            program_id: ID,
            accounts:   post_update_accounts,
            data:       instruction::PostUpdateAtomic {
                params: PostUpdateAtomicParams {
                    vaa,
                    merkle_price_update,
                    treasury_id,
                },
            }
            .data(),
        }
    }
}


impl instruction::SetDataSources {
    pub fn populate(payer: Pubkey, data_sources: Vec<DataSource>) -> Instruction {
        let governance_accounts = accounts::Governance::populate(payer).to_account_metas(None);
        Instruction {
            program_id: ID,
            accounts:   governance_accounts,
            data:       instruction::SetDataSources {
                valid_data_sources: data_sources,
            }
            .data(),
        }
    }
}

impl instruction::SetFee {
    pub fn populate(payer: Pubkey, fee: u64) -> Instruction {
        let governance_accounts = accounts::Governance::populate(payer).to_account_metas(None);
        Instruction {
            program_id: ID,
            accounts:   governance_accounts,
            data:       instruction::SetFee {
                single_update_fee_in_lamports: fee,
            }
            .data(),
        }
    }
}


impl instruction::SetWormholeAddress {
    pub fn populate(payer: Pubkey, wormhole: Pubkey) -> Instruction {
        let governance_accounts = accounts::Governance::populate(payer).to_account_metas(None);
        Instruction {
            program_id: ID,
            accounts:   governance_accounts,
            data:       instruction::SetWormholeAddress { wormhole }.data(),
        }
    }
}


impl instruction::SetMinimumSignatures {
    pub fn populate(payer: Pubkey, minimum_signatures: u8) -> Instruction {
        let governance_accounts = accounts::Governance::populate(payer).to_account_metas(None);
        Instruction {
            program_id: ID,
            accounts:   governance_accounts,
            data:       instruction::SetMinimumSignatures { minimum_signatures }.data(),
        }
    }
}

impl instruction::RequestGovernanceAuthorityTransfer {
    pub fn populate(payer: Pubkey, target_governance_authority: Pubkey) -> Instruction {
        let governance_accounts = accounts::Governance::populate(payer).to_account_metas(None);
        Instruction {
            program_id: ID,
            accounts:   governance_accounts,
            data:       instruction::RequestGovernanceAuthorityTransfer {
                target_governance_authority,
            }
            .data(),
        }
    }
}

impl instruction::CancelGovernanceAuthorityTransfer {
    pub fn populate(payer: Pubkey) -> Instruction {
        let governance_accounts = accounts::Governance::populate(payer).to_account_metas(None);
        Instruction {
            program_id: ID,
            accounts:   governance_accounts,
            data:       instruction::CancelGovernanceAuthorityTransfer.data(),
        }
    }
}

impl instruction::AcceptGovernanceAuthorityTransfer {
    pub fn populate(payer: Pubkey) -> Instruction {
        let governance_accounts =
            accounts::AcceptGovernanceAuthorityTransfer::populate(payer).to_account_metas(None);
        Instruction {
            program_id: ID,
            accounts:   governance_accounts,
            data:       instruction::AcceptGovernanceAuthorityTransfer {}.data(),
        }
    }
}

impl instruction::ReclaimRent {
    pub fn populate(payer: Pubkey, price_update_account: Pubkey) -> Instruction {
        let governance_accounts =
            accounts::ReclaimRent::populate(payer, price_update_account).to_account_metas(None);
        Instruction {
            program_id: ID,
            accounts:   governance_accounts,
            data:       instruction::ReclaimRent {}.data(),
        }
    }
}


// There is one treasury for each u8 value
// This is to load balance the write load
pub fn get_treasury_address(treasury_id: u8) -> Pubkey {
    Pubkey::find_program_address(&[TREASURY_SEED.as_ref(), &[treasury_id]], &ID).0
}

pub fn get_config_address() -> Pubkey {
    Pubkey::find_program_address(&[CONFIG_SEED.as_ref()], &ID).0
}

pub fn get_guardian_set_address(wormhole_address: Pubkey, guardian_set_index: u32) -> Pubkey {
    Pubkey::find_program_address(
        &[
            GuardianSet::SEED_PREFIX,
            guardian_set_index.to_be_bytes().as_ref(),
        ],
        &wormhole_address,
    )
    .0
}

pub fn deserialize_accumulator_update_data(
    accumulator_message: Vec<u8>,
) -> Result<(Vec<u8>, Vec<MerklePriceUpdate>)> {
    let accumulator_update_data =
        AccumulatorUpdateData::try_from_slice(accumulator_message.as_slice()).unwrap();

    match accumulator_update_data.proof {
        Proof::WormholeMerkle { vaa, updates } => return Ok((vaa.as_ref().to_vec(), updates)),
    }
}<|MERGE_RESOLUTION|>--- conflicted
+++ resolved
@@ -67,16 +67,12 @@
 }
 
 impl accounts::PostUpdate {
-<<<<<<< HEAD
-    pub fn populate(payer: Pubkey, write_authority: Pubkey, encoded_vaa: Pubkey, price_update_account: Pubkey) -> Self {
-=======
     pub fn populate(
         payer: Pubkey,
         write_authority: Pubkey,
         encoded_vaa: Pubkey,
         price_update_account: Pubkey,
     ) -> Self {
->>>>>>> f2d5bdc8
         let config = get_config_address();
         let treasury = get_treasury_address(DEFAULT_TREASURY_ID);
         accounts::PostUpdate {
@@ -87,7 +83,6 @@
             treasury,
             price_update_account,
             system_program: system_program::ID,
-            write_authority,
         }
     }
 }
@@ -129,20 +124,11 @@
 impl instruction::PostUpdate {
     pub fn populate(
         payer: Pubkey,
-<<<<<<< HEAD
-        write_authority : Pubkey, 
-=======
         write_authority: Pubkey,
->>>>>>> f2d5bdc8
         encoded_vaa: Pubkey,
         price_update_account: Pubkey,
         merkle_price_update: MerklePriceUpdate,
     ) -> Instruction {
-<<<<<<< HEAD
-        let post_update_accounts =
-            accounts::PostUpdate::populate(payer, write_authority, encoded_vaa, price_update_account)
-                .to_account_metas(None);
-=======
         let post_update_accounts = accounts::PostUpdate::populate(
             payer,
             write_authority,
@@ -150,7 +136,6 @@
             price_update_account,
         )
         .to_account_metas(None);
->>>>>>> f2d5bdc8
         Instruction {
             program_id: ID,
             accounts:   post_update_accounts,
