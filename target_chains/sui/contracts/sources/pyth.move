--- conflicted
+++ resolved
@@ -844,11 +844,8 @@
         return_shared(price_info_object_4);
         return_to_address(DEPLOYER, admin_cap);
 
-<<<<<<< HEAD
         coin::burn_for_testing(test_coins);
         coin::burn_for_testing(coins);
-=======
->>>>>>> 3170e3fc
         cleanup_worm_state_pyth_state_and_clock(worm_state, pyth_state, clock);
         test_scenario::end(scenario);
     }
@@ -1054,10 +1051,6 @@
         test_scenario::next_tx(&mut scenario, DEPLOYER);
         coin::burn_for_testing<SUI>(coins);
 
-<<<<<<< HEAD
-        return_shared(price_info_object_1);
-
-=======
         cleanup_worm_state_pyth_state_and_clock(worm_state, pyth_state, clock);
         test_scenario::end(scenario);
     }
@@ -1101,7 +1094,6 @@
         test_scenario::next_tx(&mut scenario, DEPLOYER);
         coin::burn_for_testing<SUI>(coins);
 
->>>>>>> 3170e3fc
         cleanup_worm_state_pyth_state_and_clock(worm_state, pyth_state, clock);
         test_scenario::end(scenario);
     }
@@ -1199,13 +1191,6 @@
         test_scenario::next_tx(&mut scenario, DEPLOYER);
         authenticated_vector::destroy<PriceInfo>(auth_price_infos);
 
-<<<<<<< HEAD
-        return_shared(price_info_object_1);
-        return_shared(price_info_object_2);
-        return_shared(price_info_object_3);
-
-=======
->>>>>>> 3170e3fc
         cleanup_worm_state_pyth_state_and_clock(worm_state, pyth_state, clock);
         test_scenario::end(scenario);
     }
