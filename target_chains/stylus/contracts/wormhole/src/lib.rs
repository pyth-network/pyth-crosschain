--- conflicted
+++ resolved
@@ -543,11 +543,8 @@
 mod tests {
     use super::*;
     use alloc::vec;
-<<<<<<< HEAD
-=======
     use motsu::prelude::*;
     use motsu::prelude::Contract;
->>>>>>> 57cdeedd
     use core::str::FromStr;
     use k256::ecdsa::SigningKey;
     use motsu::prelude::DefaultStorage;
@@ -670,24 +667,6 @@
     #[cfg(test)]
     fn deploy_with_test_guardian(wormhole_contract: &Contract<WormholeContract>, alice: &Address) {
         let guardians = vec![test_guardian_address1()];
-<<<<<<< HEAD
-        let governance_contract =
-            Address::from_slice(&GOVERNANCE_CONTRACT.to_be_bytes::<32>()[12..32]);
-        match contract.store_gs(0, guardians.clone(), 0) {
-            Ok(_) => {}
-            Err(_) => unreachable!(),
-        }
-        contract
-            .initialize(
-                guardians,
-                1,
-                CHAIN_ID,
-                GOVERNANCE_CHAIN_ID,
-                governance_contract,
-            )
-            .unwrap();
-        contract
-=======
         let governance_contract = Address::from_slice(&GOVERNANCE_CONTRACT.to_be_bytes::<32>()[12..32]);
 
         match wormhole_contract.sender(*alice).store_gs(0, guardians.clone(), 0) {
@@ -695,30 +674,14 @@
             Err(_) => unreachable!(),
         }
         wormhole_contract.sender(*alice).initialize(guardians, 1, CHAIN_ID, GOVERNANCE_CHAIN_ID, governance_contract).unwrap();
->>>>>>> 57cdeedd
     }
 
     #[cfg(test)]
     fn deploy_with_current_mainnet_guardians(wormhole_contract: &Contract<WormholeContract>, alice: &Address) {
         let guardians = current_guardians();
-<<<<<<< HEAD
-        let governance_contract =
-            Address::from_slice(&GOVERNANCE_CONTRACT.to_be_bytes::<32>()[12..32]);
-        contract
-            .initialize(
-                guardians,
-                0,
-                CHAIN_ID,
-                GOVERNANCE_CHAIN_ID,
-                governance_contract,
-            )
-            .unwrap();
-        let result = contract.store_gs(4, current_guardians(), 0);
-=======
         let governance_contract = Address::from_slice(&GOVERNANCE_CONTRACT.to_be_bytes::<32>()[12..32]);
         wormhole_contract.sender(*alice).initialize(guardians, 0, CHAIN_ID, GOVERNANCE_CHAIN_ID, governance_contract).unwrap();
         let result = wormhole_contract.sender(*alice).store_gs(4, current_guardians(), 0);
->>>>>>> 57cdeedd
         if let Err(_) = result {
             panic!("Error deploying mainnet guardians");
         }
@@ -727,45 +690,15 @@
     #[cfg(test)]
     fn deploy_with_mainnet_guardian_set0(wormhole_contract: &Contract<WormholeContract>, alice: &Address) {
         let guardians = guardian_set0();
-<<<<<<< HEAD
-        let governance_contract =
-            Address::from_slice(&GOVERNANCE_CONTRACT.to_be_bytes::<32>()[12..32]);
-        contract
-            .initialize(
-                guardians,
-                0,
-                CHAIN_ID,
-                GOVERNANCE_CHAIN_ID,
-                governance_contract,
-            )
-            .unwrap();
-        contract
-=======
         let governance_contract = Address::from_slice(&GOVERNANCE_CONTRACT.to_be_bytes::<32>()[12..32]);
         wormhole_contract.sender(*alice).initialize(guardians, 0, CHAIN_ID, GOVERNANCE_CHAIN_ID, governance_contract).unwrap();
->>>>>>> 57cdeedd
     }
 
     #[cfg(test)]
     fn deploy_with_mainnet_guardians(wormhole_contract: &Contract<WormholeContract>, alice: &Address) {
         let guardians = guardian_set4();
-<<<<<<< HEAD
-        let governance_contract =
-            Address::from_slice(&GOVERNANCE_CONTRACT.to_be_bytes::<32>()[12..32]);
-        contract
-            .initialize(
-                guardians,
-                0,
-                CHAIN_ID,
-                GOVERNANCE_CHAIN_ID,
-                governance_contract,
-            )
-            .unwrap();
-        contract
-=======
         let governance_contract = Address::from_slice(&GOVERNANCE_CONTRACT.to_be_bytes::<32>()[12..32]);
         wormhole_contract.sender(*alice).initialize(guardians, 0, CHAIN_ID, GOVERNANCE_CHAIN_ID, governance_contract).unwrap();
->>>>>>> 57cdeedd
     }
 
     #[cfg(test)]
@@ -900,19 +833,10 @@
     }
 
     #[motsu::test]
-<<<<<<< HEAD
-    fn test_vaa_invalid_guardian_set_idx() {
-        let contract = deploy_with_current_mainnet_guardians();
-        let test_vaa = create_vaa_bytes(
-            "AQAHHHQNAKPLun8KH+IfCb2c9rlKrXV8wDcZUeMtLeoxoJLHAu7kH40xE1IY5uaJLT4PRsWDDv+7GHNT8rDP+4hUaJNHMtkBAvbQ7aUofV+VAoXjfqrU+V4Vzgvkpwuowaj0BMzNTSp2PkKz5BsnfvC7cxVwOw9sJnQfPvN8KrmhA0IXgQdkQDIBA/0sVNcwZm1oic2G6r7c3x5DyEO9sRF2sTDyM4nuiOtaWPbgolaK6iU3yTx2bEzjdKsdVD2z3qs/QReV8ZxtA5MBBKSm2RKacsgdvwwNZPB3Ifw3P2niCAhZA435PkYeZpDBd8GQ4hALy+42lffR+AXJu19pNs+thWSxq7GRxF5oKz8BBYYS1n9/PJOybDhuWS+PI6YU0CFVTC9pTFSFTlMcEpjsUbT+cUKYCcFU63YaeVGUEPmhFYKeUeRhhQ5g2cCPIegABqts6uHMo5hrdXujJHVEqngLCSaQpB2W9I32LcIvKBfxLcx9IZTjxJ36tyNo7VJ6Fu1FbXnLW0lzaSIbmVmlGukABzpn+9z3bHT6g16HeroSW/YWNlZD5Jo6Zuw9/LT4VD0ET3DgFZtzytkWlJJKAuEB26wRHZbzLAKXfRl+j8kylWQACTTiIiCjZxmEUWjWzWe3JvvPKMNRvYkGkdGaQ7bWVvdiZvxoDq1XHB2H7WnqaAU6xY2pLyf6JG+lV+XZ/GEY+7YBDD/NU/C/gNZP9RP+UujaeJFWt2dau+/g2vtnX/gs2sgBf+yMYm6/dFaT0TiJAcG42zqOi24DLpsdVefaUV1G7CABDjmSRpA//pdAOL5ZxEFG1ia7TnwslsgsvVOa4pKUp5HSZv1JEUO6xMDkTOrBBt5vv9n6zYp3tpYHgUB/fZDh/qUBDzHxNtrQuL/n8a2HOY34yqljpBOCigAbHj+xQmu85u8ieUyge/2zqTn8PYMcka3pW1WTzOAOZf1pLHO+oPEfkTMBEGUS9UOAeY6IUabiEtAQ6qnR47WgPPHYSZUtKBkU0JscDgW0cFq47qmet9OCo79183dRDYE0kFIhnJDk/r7Cq4ABEfBBD83OEF2LJKKkJIBL/KBiD/Mjh3jwKXqqj28EJt1lKCYiGlPhqOCqRArydP94c37MSdrrPlkh0bhcFYs3deMAaEhJXwAAAAAABQAAAAAAAAAAAAAAACdCjdLT3TKk1/fEl+qqIxMNiUkRAAAAAAAEDRXIAQAQAAAAAAAAAAAAAAAAAAAAAAAAAAAAAAAAAAAAAAAAAAAAAAAAAAAAAAAAAAAAAAAAAAAAAAAAAAAAAAAAAAAAAAAAAAAAAAAAAAAAAAAAAAAAAAAAAAAAAAAAAAAAMMN2oOke3QAAAGAAAAAAAAAAAAAAAAAAAAAAAAAAAAAAAAAAAAAAAAAAAAAAAAAAAAAAAAAAAAAAAAAAAAAAAAAAAAAAAAAAAAAAAAAAAAAAAAAAAAAAAAAAAAAAAAAAAAAAAAAABu3yoHkAEAAAAAAAAAAAAAAAAPpLFVLLUvQgzfCF8uDxxgOpZXNaAAAAAAAAAAAAAAAAegpThHd29+lMw1dClxrLIhew24EAAAAAAAAAAAAAAAB6ClOEd3b36UzDV0KXGssiF7DbgQAAAAAAAAAAAAAAACdCjdLT3TKk1/fEl+qqIxMNiUkRAA==",
-        );
-        let result = contract.parse_and_verify_vm(test_vaa);
-=======
     fn test_vaa_invalid_guardian_set_idx(wormhole_contract: Contract<WormholeContract>, alice: Address) {
         deploy_with_current_mainnet_guardians(&wormhole_contract, &alice);
         let test_vaa = create_vaa_bytes("AQAHHHQNAKPLun8KH+IfCb2c9rlKrXV8wDcZUeMtLeoxoJLHAu7kH40xE1IY5uaJLT4PRsWDDv+7GHNT8rDP+4hUaJNHMtkBAvbQ7aUofV+VAoXjfqrU+V4Vzgvkpwuowaj0BMzNTSp2PkKz5BsnfvC7cxVwOw9sJnQfPvN8KrmhA0IXgQdkQDIBA/0sVNcwZm1oic2G6r7c3x5DyEO9sRF2sTDyM4nuiOtaWPbgolaK6iU3yTx2bEzjdKsdVD2z3qs/QReV8ZxtA5MBBKSm2RKacsgdvwwNZPB3Ifw3P2niCAhZA435PkYeZpDBd8GQ4hALy+42lffR+AXJu19pNs+thWSxq7GRxF5oKz8BBYYS1n9/PJOybDhuWS+PI6YU0CFVTC9pTFSFTlMcEpjsUbT+cUKYCcFU63YaeVGUEPmhFYKeUeRhhQ5g2cCPIegABqts6uHMo5hrdXujJHVEqngLCSaQpB2W9I32LcIvKBfxLcx9IZTjxJ36tyNo7VJ6Fu1FbXnLW0lzaSIbmVmlGukABzpn+9z3bHT6g16HeroSW/YWNlZD5Jo6Zuw9/LT4VD0ET3DgFZtzytkWlJJKAuEB26wRHZbzLAKXfRl+j8kylWQACTTiIiCjZxmEUWjWzWe3JvvPKMNRvYkGkdGaQ7bWVvdiZvxoDq1XHB2H7WnqaAU6xY2pLyf6JG+lV+XZ/GEY+7YBDD/NU/C/gNZP9RP+UujaeJFWt2dau+/g2vtnX/gs2sgBf+yMYm6/dFaT0TiJAcG42zqOi24DLpsdVefaUV1G7CABDjmSRpA//pdAOL5ZxEFG1ia7TnwslsgsvVOa4pKUp5HSZv1JEUO6xMDkTOrBBt5vv9n6zYp3tpYHgUB/fZDh/qUBDzHxNtrQuL/n8a2HOY34yqljpBOCigAbHj+xQmu85u8ieUyge/2zqTn8PYMcka3pW1WTzOAOZf1pLHO+oPEfkTMBEGUS9UOAeY6IUabiEtAQ6qnR47WgPPHYSZUtKBkU0JscDgW0cFq47qmet9OCo79183dRDYE0kFIhnJDk/r7Cq4ABEfBBD83OEF2LJKKkJIBL/KBiD/Mjh3jwKXqqj28EJt1lKCYiGlPhqOCqRArydP94c37MSdrrPlkh0bhcFYs3deMAaEhJXwAAAAAABQAAAAAAAAAAAAAAACdCjdLT3TKk1/fEl+qqIxMNiUkRAAAAAAAEDRXIAQAQAAAAAAAAAAAAAAAAAAAAAAAAAAAAAAAAAAAAAAAAAAAAAAAAAAAAAAAAAAAAAAAAAAAAAAAAAAAAAAAAAAAAAAAAAAAAAAAAAAAAAAAAAAAAAAAAAAAAAAAAAAAAMMN2oOke3QAAAGAAAAAAAAAAAAAAAAAAAAAAAAAAAAAAAAAAAAAAAAAAAAAAAAAAAAAAAAAAAAAAAAAAAAAAAAAAAAAAAAAAAAAAAAAAAAAAAAAAAAAAAAAAAAAAAAAAAAAAAAAABu3yoHkAEAAAAAAAAAAAAAAAAPpLFVLLUvQgzfCF8uDxxgOpZXNaAAAAAAAAAAAAAAAAegpThHd29+lMw1dClxrLIhew24EAAAAAAAAAAAAAAAB6ClOEd3b36UzDV0KXGssiF7DbgQAAAAAAAAAAAAAAACdCjdLT3TKk1/fEl+qqIxMNiUkRAA==");
         let result = wormhole_contract.sender(alice).parse_and_verify_vm(test_vaa);
->>>>>>> 57cdeedd
         assert!(matches!(result, Err(ref err) if err == &vec![1]));
     }
 
@@ -935,15 +859,8 @@
             panic!("Error deploying multiple guardian sets");
         }
 
-<<<<<<< HEAD
-        let test_vaa = create_vaa_bytes(
-            "AQAAAAQNAKPLun8KH+IfCb2c9rlKrXV8wDcZUeMtLeoxoJLHAu7kH40xE1IY5uaJLT4PRsWDDv+7GHNT8rDP+4hUaJNHMtkBAvbQ7aUofV+VAoXjfqrU+V4Vzgvkpwuowaj0BMzNTSp2PkKz5BsnfvC7cxVwOw9sJnQfPvN8KrmhA0IXgQdkQDIBA/0sVNcwZm1oic2G6r7c3x5DyEO9sRF2sTDyM4nuiOtaWPbgolaK6iU3yTx2bEzjdKsdVD2z3qs/QReV8ZxtA5MBBKSm2RKacsgdvwwNZPB3Ifw3P2niCAhZA435PkYeZpDBd8GQ4hALy+42lffR+AXJu19pNs+thWSxq7GRxF5oKz8BBYYS1n9/PJOybDhuWS+PI6YU0CFVTC9pTFSFTlMcEpjsUbT+cUKYCcFU63YaeVGUEPmhFYKeUeRhhQ5g2cCPIegABqts6uHMo5hrdXujJHVEqngLCSaQpB2W9I32LcIvKBfxLcx9IZTjxJ36tyNo7VJ6Fu1FbXnLW0lzaSIbmVmlGukABzpn+9z3bHT6g16HeroSW/YWNlZD5Jo6Zuw9/LT4VD0ET3DgFZtzytkWlJJKAuEB26wRHZbzLAKXfRl+j8kylWQACTTiIiCjZxmEUWjWzWe3JvvPKMNRvYkGkdGaQ7bWVvdiZvxoDq1XHB2H7WnqaAU6xY2pLyf6JG+lV+XZ/GEY+7YBDD/NU/C/gNZP9RP+UujaeJFWt2dau+/g2vtnX/gs2sgBf+yMYm6/dFaT0TiJAcG42zqOi24DLpsdVefaUV1G7CABDjmSRpA//pdAOL5ZxEFG1ia7TnwslsgsvVOa4pKUp5HSZv1JEUO6xMDkTOrBBt5vv9n6zYp3tpYHgUB/fZDh/qUBDzHxNtrQuL/n8a2HOY34yqljpBOCigAbHj+xQmu85u8ieUyge/2zqTn8PYMcka3pW1WTzOAOZf1pLHO+oPEfkTMBEGUS9UOAeY6IUabiEtAQ6qnR47WgPPHYSZUtKBkU0JscDgW0cFq47qmet9OCo79183dRDYE0kFIhnJDk/r7Cq4ABEfBBD83OEF2LJKKkJIBL/KBiD/Mjh3jwKXqqj28EJt1lKCYiGlPhqOCqRArydP94c37MSdrrPlkh0bhcFYs3deMAaEhJXwAAAAAABQAAAAAAAAAAAAAAACdCjdLT3TKk1/fEl+qqIxMNiUkRAAAAAAAEDRXIAQAQAAAAAAAAAAAAAAAAAAAAAAAAAAAAAAAAAAAAAAAAAAAAAAAAAAAAAAAAAAAAAAAAAAAAAAAAAAAAAAAAAAAAAAAAAAAAAAAAAAAAAAAAAAAAAAAAAAAAAAAAAAAAMMN2oOke3QAAAGAAAAAAAAAAAAAAAAAAAAAAAAAAAAAAAAAAAAAAAAAAAAAAAAAAAAAAAAAAAAAAAAAAAAAAAAAAAAAAAAAAAAAAAAAAAAAAAAAAAAAAAAAAAAAAAAAAAAAAAAAABu3yoHkAEAAAAAAAAAAAAAAAAPpLFVLLUvQgzfCF8uDxxgOpZXNaAAAAAAAAAAAAAAAAegpThHd29+lMw1dClxrLIhew24EAAAAAAAAAAAAAAAB6ClOEd3b36UzDV0KXGssiF7DbgQAAAAAAAAAAAAAAACdCjdLT3TKk1/fEl+qqIxMNiUkRAA==",
-        );
-        let result = contract.parse_and_verify_vm(test_vaa);
-=======
         let test_vaa = create_vaa_bytes("AQAAAAQNAKPLun8KH+IfCb2c9rlKrXV8wDcZUeMtLeoxoJLHAu7kH40xE1IY5uaJLT4PRsWDDv+7GHNT8rDP+4hUaJNHMtkBAvbQ7aUofV+VAoXjfqrU+V4Vzgvkpwuowaj0BMzNTSp2PkKz5BsnfvC7cxVwOw9sJnQfPvN8KrmhA0IXgQdkQDIBA/0sVNcwZm1oic2G6r7c3x5DyEO9sRF2sTDyM4nuiOtaWPbgolaK6iU3yTx2bEzjdKsdVD2z3qs/QReV8ZxtA5MBBKSm2RKacsgdvwwNZPB3Ifw3P2niCAhZA435PkYeZpDBd8GQ4hALy+42lffR+AXJu19pNs+thWSxq7GRxF5oKz8BBYYS1n9/PJOybDhuWS+PI6YU0CFVTC9pTFSFTlMcEpjsUbT+cUKYCcFU63YaeVGUEPmhFYKeUeRhhQ5g2cCPIegABqts6uHMo5hrdXujJHVEqngLCSaQpB2W9I32LcIvKBfxLcx9IZTjxJ36tyNo7VJ6Fu1FbXnLW0lzaSIbmVmlGukABzpn+9z3bHT6g16HeroSW/YWNlZD5Jo6Zuw9/LT4VD0ET3DgFZtzytkWlJJKAuEB26wRHZbzLAKXfRl+j8kylWQACTTiIiCjZxmEUWjWzWe3JvvPKMNRvYkGkdGaQ7bWVvdiZvxoDq1XHB2H7WnqaAU6xY2pLyf6JG+lV+XZ/GEY+7YBDD/NU/C/gNZP9RP+UujaeJFWt2dau+/g2vtnX/gs2sgBf+yMYm6/dFaT0TiJAcG42zqOi24DLpsdVefaUV1G7CABDjmSRpA//pdAOL5ZxEFG1ia7TnwslsgsvVOa4pKUp5HSZv1JEUO6xMDkTOrBBt5vv9n6zYp3tpYHgUB/fZDh/qUBDzHxNtrQuL/n8a2HOY34yqljpBOCigAbHj+xQmu85u8ieUyge/2zqTn8PYMcka3pW1WTzOAOZf1pLHO+oPEfkTMBEGUS9UOAeY6IUabiEtAQ6qnR47WgPPHYSZUtKBkU0JscDgW0cFq47qmet9OCo79183dRDYE0kFIhnJDk/r7Cq4ABEfBBD83OEF2LJKKkJIBL/KBiD/Mjh3jwKXqqj28EJt1lKCYiGlPhqOCqRArydP94c37MSdrrPlkh0bhcFYs3deMAaEhJXwAAAAAABQAAAAAAAAAAAAAAACdCjdLT3TKk1/fEl+qqIxMNiUkRAAAAAAAEDRXIAQAQAAAAAAAAAAAAAAAAAAAAAAAAAAAAAAAAAAAAAAAAAAAAAAAAAAAAAAAAAAAAAAAAAAAAAAAAAAAAAAAAAAAAAAAAAAAAAAAAAAAAAAAAAAAAAAAAAAAAAAAAAAAAMMN2oOke3QAAAGAAAAAAAAAAAAAAAAAAAAAAAAAAAAAAAAAAAAAAAAAAAAAAAAAAAAAAAAAAAAAAAAAAAAAAAAAAAAAAAAAAAAAAAAAAAAAAAAAAAAAAAAAAAAAAAAAAAAAAAAAABu3yoHkAEAAAAAAAAAAAAAAAAPpLFVLLUvQgzfCF8uDxxgOpZXNaAAAAAAAAAAAAAAAAegpThHd29+lMw1dClxrLIhew24EAAAAAAAAAAAAAAAB6ClOEd3b36UzDV0KXGssiF7DbgQAAAAAAAAAAAAAAACdCjdLT3TKk1/fEl+qqIxMNiUkRAA==");
         let result = wormhole_contract.sender(alice).parse_and_verify_vm(test_vaa);
->>>>>>> 57cdeedd
         assert!(result.is_ok());
     }
 
@@ -956,32 +873,16 @@
             panic!("Error deploying guardian set");
         }
 
-<<<<<<< HEAD
-        let test_vaa = create_vaa_bytes(
-            "AQAAAAQNAKPLun8KH+IfCb2c9rlKrXV8wDcZUeMtLeoxoJLHAu7kH40xE1IY5uaJLT4PRsWDDv+7GHNT8rDP+4hUaJNHMtkBAvbQ7aUofV+VAoXjfqrU+V4Vzgvkpwuowaj0BMzNTSp2PkKz5BsnfvC7cxVwOw9sJnQfPvN8KrmhA0IXgQdkQDIBA/0sVNcwZm1oic2G6r7c3x5DyEO9sRF2sTDyM4nuiOtaWPbgolaK6iU3yTx2bEzjdKsdVD2z3qs/QReV8ZxtA5MBBKSm2RKacsgdvwwNZPB3Ifw3P2niCAhZA435PkYeZpDBd8GQ4hALy+42lffR+AXJu19pNs+thWSxq7GRxF5oKz8BBYYS1n9/PJOybDhuWS+PI6YU0CFVTC9pTFSFTlMcEpjsUbT+cUKYCcFU63YaeVGUEPmhFYKeUeRhhQ5g2cCPIegABqts6uHMo5hrdXujJHVEqngLCSaQpB2W9I32LcIvKBfxLcx9IZTjxJ36tyNo7VJ6Fu1FbXnLW0lzaSIbmVmlGukABzpn+9z3bHT6g16HeroSW/YWNlZD5Jo6Zuw9/LT4VD0ET3DgFZtzytkWlJJKAuEB26wRHZbzLAKXfRl+j8kylWQACTTiIiCjZxmEUWjWzWe3JvvPKMNRvYkGkdGaQ7bWVvdiZvxoDq1XHB2H7WnqaAU6xY2pLyf6JG+lV+XZ/GEY+7YBDD/NU/C/gNZP9RP+UujaeJFWt2dau+/g2vtnX/gs2sgBf+yMYm6/dFaT0TiJAcG42zqOi24DLpsdVefaUV1G7CABDjmSRpA//pdAOL5ZxEFG1ia7TnwslsgsvVOa4pKUp5HSZv1JEUO6xMDkTOrBBt5vv9n6zYp3tpYHgUB/fZDh/qUBDzHxNtrQuL/n8a2HOY34yqljpBOCigAbHj+xQmu85u8ieUyge/2zqTn8PYMcka3pW1WTzOAOZf1pLHO+oPEfkTMBEGUS9UOAeY6IUabiEtAQ6qnR47WgPPHYSZUtKBkU0JscDgW0cFq47qmet9OCo79183dRDYE0kFIhnJDk/r7Cq4ABEfBBD83OEF2LJKKkJIBL/KBiD/Mjh3jwKXqqj28EJt1lKCYiGlPhqOCqRArydP94c37MSdrrPlkh0bhcFYs3deMAaEhJXwAAAAAABQAAAAAAAAAAAAAAACdCjdLT3TKk1/fEl+qqIxMNiUkRAAAAAAAEDRXIAQAQAAAAAAAAAAAAAAAAAAAAAAAAAAAAAAAAAAAAAAAAAAAAAAAAAAAAAAAAAAAAAAAAAAAAAAAAAAAAAAAAAAAAAAAAAAAAAAAAAAAAAAAAAAAAAAAAAAAAAAAAAAAAMMN2oOke3QAAAGAAAAAAAAAAAAAAAAAAAAAAAAAAAAAAAAAAAAAAAAAAAAAAAAAAAAAAAAAAAAAAAAAAAAAAAAAAAAAAAAAAAAAAAAAAAAAAAAAAAAAAAAAAAAAAAAAAAAAAAAAABu3yoHkAEAAAAAAAAAAAAAAAAPpLFVLLUvQgzfCF8uDxxgOpZXNaAAAAAAAAAAAAAAAAegpThHd29+lMw1dClxrLIhew24EAAAAAAAAAAAAAAAB6ClOEd3b36UzDV0KXGssiF7DbgQAAAAAAAAAAAAAAACdCjdLT3TKk1/fEl+qqIxMNiUkRAA==",
-        );
-        let result = contract.parse_and_verify_vm(test_vaa);
-=======
         let test_vaa = create_vaa_bytes("AQAAAAQNAKPLun8KH+IfCb2c9rlKrXV8wDcZUeMtLeoxoJLHAu7kH40xE1IY5uaJLT4PRsWDDv+7GHNT8rDP+4hUaJNHMtkBAvbQ7aUofV+VAoXjfqrU+V4Vzgvkpwuowaj0BMzNTSp2PkKz5BsnfvC7cxVwOw9sJnQfPvN8KrmhA0IXgQdkQDIBA/0sVNcwZm1oic2G6r7c3x5DyEO9sRF2sTDyM4nuiOtaWPbgolaK6iU3yTx2bEzjdKsdVD2z3qs/QReV8ZxtA5MBBKSm2RKacsgdvwwNZPB3Ifw3P2niCAhZA435PkYeZpDBd8GQ4hALy+42lffR+AXJu19pNs+thWSxq7GRxF5oKz8BBYYS1n9/PJOybDhuWS+PI6YU0CFVTC9pTFSFTlMcEpjsUbT+cUKYCcFU63YaeVGUEPmhFYKeUeRhhQ5g2cCPIegABqts6uHMo5hrdXujJHVEqngLCSaQpB2W9I32LcIvKBfxLcx9IZTjxJ36tyNo7VJ6Fu1FbXnLW0lzaSIbmVmlGukABzpn+9z3bHT6g16HeroSW/YWNlZD5Jo6Zuw9/LT4VD0ET3DgFZtzytkWlJJKAuEB26wRHZbzLAKXfRl+j8kylWQACTTiIiCjZxmEUWjWzWe3JvvPKMNRvYkGkdGaQ7bWVvdiZvxoDq1XHB2H7WnqaAU6xY2pLyf6JG+lV+XZ/GEY+7YBDD/NU/C/gNZP9RP+UujaeJFWt2dau+/g2vtnX/gs2sgBf+yMYm6/dFaT0TiJAcG42zqOi24DLpsdVefaUV1G7CABDjmSRpA//pdAOL5ZxEFG1ia7TnwslsgsvVOa4pKUp5HSZv1JEUO6xMDkTOrBBt5vv9n6zYp3tpYHgUB/fZDh/qUBDzHxNtrQuL/n8a2HOY34yqljpBOCigAbHj+xQmu85u8ieUyge/2zqTn8PYMcka3pW1WTzOAOZf1pLHO+oPEfkTMBEGUS9UOAeY6IUabiEtAQ6qnR47WgPPHYSZUtKBkU0JscDgW0cFq47qmet9OCo79183dRDYE0kFIhnJDk/r7Cq4ABEfBBD83OEF2LJKKkJIBL/KBiD/Mjh3jwKXqqj28EJt1lKCYiGlPhqOCqRArydP94c37MSdrrPlkh0bhcFYs3deMAaEhJXwAAAAAABQAAAAAAAAAAAAAAACdCjdLT3TKk1/fEl+qqIxMNiUkRAAAAAAAEDRXIAQAQAAAAAAAAAAAAAAAAAAAAAAAAAAAAAAAAAAAAAAAAAAAAAAAAAAAAAAAAAAAAAAAAAAAAAAAAAAAAAAAAAAAAAAAAAAAAAAAAAAAAAAAAAAAAAAAAAAAAAAAAAAAAMMN2oOke3QAAAGAAAAAAAAAAAAAAAAAAAAAAAAAAAAAAAAAAAAAAAAAAAAAAAAAAAAAAAAAAAAAAAAAAAAAAAAAAAAAAAAAAAAAAAAAAAAAAAAAAAAAAAAAAAAAAAAAAAAAAAAAABu3yoHkAEAAAAAAAAAAAAAAAAPpLFVLLUvQgzfCF8uDxxgOpZXNaAAAAAAAAAAAAAAAAegpThHd29+lMw1dClxrLIhew24EAAAAAAAAAAAAAAAB6ClOEd3b36UzDV0KXGssiF7DbgQAAAAAAAAAAAAAAACdCjdLT3TKk1/fEl+qqIxMNiUkRAA==");
         let result = wormhole_contract.sender(alice).parse_and_verify_vm(test_vaa);
->>>>>>> 57cdeedd
         assert!(result.is_err());
     }
 
     #[motsu::test]
-<<<<<<< HEAD
-    fn test_wormhole_guardian_set_vaa_verification() {
-        let contract = deploy_with_current_mainnet_guardians();
-        let test_vaa = create_vaa_bytes(
-            "AQAAAAQNAKPLun8KH+IfCb2c9rlKrXV8wDcZUeMtLeoxoJLHAu7kH40xE1IY5uaJLT4PRsWDDv+7GHNT8rDP+4hUaJNHMtkBAvbQ7aUofV+VAoXjfqrU+V4Vzgvkpwuowaj0BMzNTSp2PkKz5BsnfvC7cxVwOw9sJnQfPvN8KrmhA0IXgQdkQDIBA/0sVNcwZm1oic2G6r7c3x5DyEO9sRF2sTDyM4nuiOtaWPbgolaK6iU3yTx2bEzjdKsdVD2z3qs/QReV8ZxtA5MBBKSm2RKacsgdvwwNZPB3Ifw3P2niCAhZA435PkYeZpDBd8GQ4hALy+42lffR+AXJu19pNs+thWSxq7GRxF5oKz8BBYYS1n9/PJOybDhuWS+PI6YU0CFVTC9pTFSFTlMcEpjsUbT+cUKYCcFU63YaeVGUEPmhFYKeUeRhhQ5g2cCPIegABqts6uHMo5hrdXujJHVEqngLCSaQpB2W9I32LcIvKBfxLcx9IZTjxJ36tyNo7VJ6Fu1FbXnLW0lzaSIbmVmlGukABzpn+9z3bHT6g16HeroSW/YWNlZD5Jo6Zuw9/LT4VD0ET3DgFZtzytkWlJJKAuEB26wRHZbzLAKXfRl+j8kylWQACTTiIiCjZxmEUWjWzWe3JvvPKMNRvYkGkdGaQ7bWVvdiZvxoDq1XHB2H7WnqaAU6xY2pLyf6JG+lV+XZ/GEY+7YBDD/NU/C/gNZP9RP+UujaeJFWt2dau+/g2vtnX/gs2sgBf+yMYm6/dFaT0TiJAcG42zqOi24DLpsdVefaUV1G7CABDjmSRpA//pdAOL5ZxEFG1ia7TnwslsgsvVOa4pKUp5HSZv1JEUO6xMDkTOrBBt5vv9n6zYp3tpYHgUB/fZDh/qUBDzHxNtrQuL/n8a2HOY34yqljpBOCigAbHj+xQmu85u8ieUyge/2zqTn8PYMcka3pW1WTzOAOZf1pLHO+oPEfkTMBEGUS9UOAeY6IUabiEtAQ6qnR47WgPPHYSZUtKBkU0JscDgW0cFq47qmet9OCo79183dRDYE0kFIhnJDk/r7Cq4ABEfBBD83OEF2LJKKkJIBL/KBiD/Mjh3jwKXqqj28EJt1lKCYiGlPhqOCqRArydP94c37MSdrrPlkh0bhcFYs3deMAaEhJXwAAAAAABQAAAAAAAAAAAAAAACdCjdLT3TKk1/fEl+qqIxMNiUkRAAAAAAAEDRXIAQAQAAAAAAAAAAAAAAAAAAAAAAAAAAAAAAAAAAAAAAAAAAAAAAAAAAAAAAAAAAAAAAAAAAAAAAAAAAAAAAAAAAAAAAAAAAAAAAAAAAAAAAAAAAAAAAAAAAAAAAAAAAAAMMN2oOke3QAAAGAAAAAAAAAAAAAAAAAAAAAAAAAAAAAAAAAAAAAAAAAAAAAAAAAAAAAAAAAAAAAAAAAAAAAAAAAAAAAAAAAAAAAAAAAAAAAAAAAAAAAAAAAAAAAAAAAAAAAAAAAABu3yoHkAEAAAAAAAAAAAAAAAAPpLFVLLUvQgzfCF8uDxxgOpZXNaAAAAAAAAAAAAAAAAegpThHd29+lMw1dClxrLIhew24EAAAAAAAAAAAAAAAB6ClOEd3b36UzDV0KXGssiF7DbgQAAAAAAAAAAAAAAACdCjdLT3TKk1/fEl+qqIxMNiUkRAA==",
-        );
-        let result = contract.parse_and_verify_vm(test_vaa);
-=======
     fn test_wormhole_guardian_set_vaa_verification(wormhole_contract: Contract<WormholeContract>, alice: Address) {
         deploy_with_current_mainnet_guardians(&wormhole_contract, &alice);
         let test_vaa = create_vaa_bytes("AQAAAAQNAKPLun8KH+IfCb2c9rlKrXV8wDcZUeMtLeoxoJLHAu7kH40xE1IY5uaJLT4PRsWDDv+7GHNT8rDP+4hUaJNHMtkBAvbQ7aUofV+VAoXjfqrU+V4Vzgvkpwuowaj0BMzNTSp2PkKz5BsnfvC7cxVwOw9sJnQfPvN8KrmhA0IXgQdkQDIBA/0sVNcwZm1oic2G6r7c3x5DyEO9sRF2sTDyM4nuiOtaWPbgolaK6iU3yTx2bEzjdKsdVD2z3qs/QReV8ZxtA5MBBKSm2RKacsgdvwwNZPB3Ifw3P2niCAhZA435PkYeZpDBd8GQ4hALy+42lffR+AXJu19pNs+thWSxq7GRxF5oKz8BBYYS1n9/PJOybDhuWS+PI6YU0CFVTC9pTFSFTlMcEpjsUbT+cUKYCcFU63YaeVGUEPmhFYKeUeRhhQ5g2cCPIegABqts6uHMo5hrdXujJHVEqngLCSaQpB2W9I32LcIvKBfxLcx9IZTjxJ36tyNo7VJ6Fu1FbXnLW0lzaSIbmVmlGukABzpn+9z3bHT6g16HeroSW/YWNlZD5Jo6Zuw9/LT4VD0ET3DgFZtzytkWlJJKAuEB26wRHZbzLAKXfRl+j8kylWQACTTiIiCjZxmEUWjWzWe3JvvPKMNRvYkGkdGaQ7bWVvdiZvxoDq1XHB2H7WnqaAU6xY2pLyf6JG+lV+XZ/GEY+7YBDD/NU/C/gNZP9RP+UujaeJFWt2dau+/g2vtnX/gs2sgBf+yMYm6/dFaT0TiJAcG42zqOi24DLpsdVefaUV1G7CABDjmSRpA//pdAOL5ZxEFG1ia7TnwslsgsvVOa4pKUp5HSZv1JEUO6xMDkTOrBBt5vv9n6zYp3tpYHgUB/fZDh/qUBDzHxNtrQuL/n8a2HOY34yqljpBOCigAbHj+xQmu85u8ieUyge/2zqTn8PYMcka3pW1WTzOAOZf1pLHO+oPEfkTMBEGUS9UOAeY6IUabiEtAQ6qnR47WgPPHYSZUtKBkU0JscDgW0cFq47qmet9OCo79183dRDYE0kFIhnJDk/r7Cq4ABEfBBD83OEF2LJKKkJIBL/KBiD/Mjh3jwKXqqj28EJt1lKCYiGlPhqOCqRArydP94c37MSdrrPlkh0bhcFYs3deMAaEhJXwAAAAAABQAAAAAAAAAAAAAAACdCjdLT3TKk1/fEl+qqIxMNiUkRAAAAAAAEDRXIAQAQAAAAAAAAAAAAAAAAAAAAAAAAAAAAAAAAAAAAAAAAAAAAAAAAAAAAAAAAAAAAAAAAAAAAAAAAAAAAAAAAAAAAAAAAAAAAAAAAAAAAAAAAAAAAAAAAAAAAAAAAAAAAMMN2oOke3QAAAGAAAAAAAAAAAAAAAAAAAAAAAAAAAAAAAAAAAAAAAAAAAAAAAAAAAAAAAAAAAAAAAAAAAAAAAAAAAAAAAAAAAAAAAAAAAAAAAAAAAAAAAAAAAAAAAAAAAAAAAAAABu3yoHkAEAAAAAAAAAAAAAAAAPpLFVLLUvQgzfCF8uDxxgOpZXNaAAAAAAAAAAAAAAAAegpThHd29+lMw1dClxrLIhew24EAAAAAAAAAAAAAAAB6ClOEd3b36UzDV0KXGssiF7DbgQAAAAAAAAAAAAAAACdCjdLT3TKk1/fEl+qqIxMNiUkRAA==");
         let result = wormhole_contract.sender(alice).parse_and_verify_vm(test_vaa);
->>>>>>> 57cdeedd
         assert!(result.is_ok());
     }
 
@@ -1014,16 +915,8 @@
         deploy_with_test_guardian(&wormhole_contract, &alice);
         let vaa = create_test_vaa(999, vec![]);
 
-<<<<<<< HEAD
-        let result = contract.verify_vm(&vaa);
-        assert!(matches!(
-            result,
-            Err(WormholeError::InvalidGuardianSetIndex)
-        ));
-=======
         let result = wormhole_contract.sender(alice).verify_vm(&vaa);
         assert!(matches!(result, Err(WormholeError::InvalidGuardianSetIndex)));
->>>>>>> 57cdeedd
     }
 
     #[motsu::test]
@@ -1042,13 +935,8 @@
             Address::from([0x23u8; 20]),
             Address::from([0x34u8; 20]),
         ];
-<<<<<<< HEAD
-        match contract.store_gs(0, guardians.clone(), 0) {
-            Ok(_) => {}
-=======
         match wormhole_contract.sender(alice).store_gs(0, guardians.clone(), 0) {
             Ok(_) => {},
->>>>>>> 57cdeedd
             Err(_) => unreachable!(),
         }
 
@@ -1064,17 +952,11 @@
     }
 
     #[motsu::test]
-<<<<<<< HEAD
-    fn test_verify_vm_invalid_guardian_index() {
-        let contract = deploy_with_test_guardian();
-        let signatures = vec![create_guardian_signature(5)];
-=======
     fn test_verify_vm_invalid_guardian_index(wormhole_contract: Contract<WormholeContract>, alice: Address) {
         deploy_with_test_guardian(&wormhole_contract, &alice);
         let signatures = vec![
             create_guardian_signature(5),
         ];
->>>>>>> 57cdeedd
         let vaa = create_test_vaa(0, signatures);
 
         let result = wormhole_contract.sender(*alice).verify_vm(&vaa);
@@ -1088,15 +970,7 @@
 
         let mut invalid_sig = [0u8; 65];
         invalid_sig[64] = 26;
-<<<<<<< HEAD
-        let result = contract.verify_signature(
-            &hash,
-            &FixedBytes::<65>::from(invalid_sig),
-            guardian_address,
-        );
-=======
         let result = wormhole_contract.sender(alice).verify_signature(&hash, &FixedBytes::<65>::from(invalid_sig), guardian_address);
->>>>>>> 57cdeedd
         assert!(matches!(result, Err(WormholeError::InvalidSignature)));
     }
 
@@ -1140,16 +1014,8 @@
         deploy_with_mainnet_guardian_set0(&wormhole_contract, &alice);
 
         let vaa = create_test_vaa(2, vec![]); // Skip index 1
-<<<<<<< HEAD
-        let result = contract.verify_vm(&vaa);
-        assert!(matches!(
-            result,
-            Err(WormholeError::InvalidGuardianSetIndex)
-        ));
-=======
         let result = wormhole_contract.sender(alice).verify_vm(&vaa);
         assert!(matches!(result, Err(WormholeError::InvalidGuardianSetIndex)));
->>>>>>> 57cdeedd
     }
 
     #[motsu::test]
@@ -1215,14 +1081,6 @@
     }
 
     #[motsu::test]
-<<<<<<< HEAD
-    fn test_guardian_set_storage_and_retrieval() -> Result<(), WormholeError> {
-        let mut contract = WormholeContract::default();
-        let guardians = vec![test_guardian_address1(), test_guardian_address2()];
-
-        let _ = contract.store_gs(0, guardians.clone(), 0);
-        let retrieved_set = contract.get_gs_internal(0)?;
-=======
     fn test_guardian_set_storage_and_retrieval(wormhole_contract: Contract<WormholeContract>, alice: Address) {
         let guardians = vec![
             test_guardian_address1(),
@@ -1231,19 +1089,14 @@
 
         wormhole_contract.sender(alice).store_gs(0, guardians.clone(), 0).unwrap();
         let retrieved_set = wormhole_contract.sender(alice).get_gs_internal(0).unwrap();
->>>>>>> 57cdeedd
 
         assert_eq!(retrieved_set.keys, guardians);
         assert_eq!(retrieved_set.expiration_time, 0);
     }
 
     #[motsu::test]
-<<<<<<< HEAD
-    fn test_guardian_key_computation() {
-=======
     fn test_guardian_key_computation(wormhole_contract: Contract<WormholeContract>, alice: Address) {
 
->>>>>>> 57cdeedd
         let set_index = 0u32;
         let guardian_index = 1u8;
         let key_data = [&set_index.to_be_bytes()[..], &[guardian_index]].concat();
@@ -1258,13 +1111,6 @@
     #[motsu::test]
     fn test_multiple_guardian_sets(wormhole_contract: Contract<WormholeContract>, alice: Address) {
 
-<<<<<<< HEAD
-        contract.store_gs(0, guardian_set0(), 0).unwrap();
-        contract.store_gs(4, guardian_set4(), 0).unwrap();
-
-        let set0 = contract.get_gs_internal(0).unwrap();
-        let set4 = contract.get_gs_internal(4).unwrap();
-=======
         wormhole_contract.sender(alice)
             .store_gs(0, guardian_set0(), 0)
             .unwrap();
@@ -1276,26 +1122,18 @@
             .unwrap();
         let set4 = wormhole_contract.sender(alice).get_gs_internal(4)
             .unwrap();
->>>>>>> 57cdeedd
 
         assert_eq!(set0.keys, guardian_set0());
         assert_eq!(set4.keys, guardian_set4());
     }
 
     #[motsu::test]
-<<<<<<< HEAD
-    fn test_verify_vm_with_valid_signatures() {
-        let mut contract = WormholeContract::default();
-        let guardians = vec![test_guardian_address1(), test_guardian_address2()];
-        match contract.store_gs(0, guardians.clone(), 0) {
-=======
     fn test_verify_vm_with_valid_signatures(wormhole_contract: Contract<WormholeContract>, alice: Address) {
         let guardians = vec![
             test_guardian_address1(),
             test_guardian_address2(),
         ];
         match wormhole_contract.sender(alice).store_gs(0, guardians.clone(), 0) {
->>>>>>> 57cdeedd
             Ok(()) => (),
             Err(_) => unreachable!(),
         }
@@ -1345,22 +1183,10 @@
     #[motsu::test]
     fn test_initialize_contract_like_shell_script(wormhole_contract: Contract<WormholeContract>, alice: Address) {
         let guardians = current_guardians();
-<<<<<<< HEAD
         let governance_contract =
             Address::from_slice(&GOVERNANCE_CONTRACT.to_be_bytes::<32>()[12..32]);
 
-        let result = contract.initialize(
-            guardians.clone(),
-            4,
-            CHAIN_ID,
-            GOVERNANCE_CHAIN_ID,
-            governance_contract,
-        );
-=======
-        let governance_contract = Address::from_slice(&GOVERNANCE_CONTRACT.to_be_bytes::<32>()[12..32]);
-
         let result = wormhole_contract.sender(alice).initialize(guardians.clone(), 4, CHAIN_ID, GOVERNANCE_CHAIN_ID, governance_contract);
->>>>>>> 57cdeedd
         assert!(result.is_ok(), "Contract initialization should succeed");
     }
 
@@ -1376,31 +1202,13 @@
     #[motsu::test]
     fn test_guardian_set_retrieval_current_guardians(wormhole_contract: Contract<WormholeContract>, alice: Address) {
         let guardians = current_guardians();
-<<<<<<< HEAD
         let governance_contract =
             Address::from_slice(&GOVERNANCE_CONTRACT.to_be_bytes::<32>()[12..32]);
 
-        let _ = contract.initialize(
-            guardians.clone(),
-            4,
-            CHAIN_ID,
-            GOVERNANCE_CHAIN_ID,
-            governance_contract,
-        );
-
-        let guardian_set_result = contract.get_guardian_set(4);
-        assert!(
-            guardian_set_result.is_ok(),
-            "Guardian set retrieval should work - contract is initialized"
-        );
-=======
-        let governance_contract = Address::from_slice(&GOVERNANCE_CONTRACT.to_be_bytes::<32>()[12..32]);
-
         let _ = wormhole_contract.sender(alice).initialize(guardians.clone(), 4, CHAIN_ID, GOVERNANCE_CHAIN_ID, governance_contract);
 
         let guardian_set_result = wormhole_contract.sender(alice).get_guardian_set(4);
         assert!(guardian_set_result.is_ok(), "Guardian set retrieval should work - contract is initialized");
->>>>>>> 57cdeedd
 
         let guardian_set_bytes = guardian_set_result.unwrap();
         assert_eq!(
@@ -1409,31 +1217,6 @@
             "Should have 19 guardian addresses (20 bytes each)"
         );
 
-<<<<<<< HEAD
-        assert_eq!(
-            contract.chain_id(),
-            CHAIN_ID,
-            "Chain ID should match shell script value"
-        );
-
-        assert_eq!(
-            contract.governance_chain_id(),
-            GOVERNANCE_CHAIN_ID,
-            "Governance chain ID should match shell script value"
-        );
-
-        assert_eq!(
-            contract.governance_contract(),
-            governance_contract,
-            "Governance contract should match shell script value"
-        );
-
-        assert_eq!(
-            contract.get_current_guardian_set_index(),
-            4,
-            "Current guardian set index should be 4"
-        );
-=======
         assert_eq!(wormhole_contract.sender(alice).chain_id(), CHAIN_ID, "Chain ID should match shell script value");
 
         assert_eq!(wormhole_contract.sender(alice).governance_chain_id(), GOVERNANCE_CHAIN_ID, "Governance chain ID should match shell script value");
@@ -1441,37 +1224,14 @@
         assert_eq!(wormhole_contract.sender(alice).governance_contract(), governance_contract, "Governance contract should match shell script value");
 
         assert_eq!(wormhole_contract.sender(alice).get_current_guardian_set_index(), 4, "Current guardian set index should be 4");
->>>>>>> 57cdeedd
     }
 
     #[motsu::test]
     fn test_duplicate_verification(wormhole_contract: Contract<WormholeContract>, alice: Address) {
         let guardians = current_guardians_duplicate();
-<<<<<<< HEAD
         let governance_contract =
             Address::from_slice(&GOVERNANCE_CONTRACT.to_be_bytes::<32>()[12..32]);
 
-        let _ = contract.initialize(
-            guardians.clone(),
-            4,
-            CHAIN_ID,
-            GOVERNANCE_CHAIN_ID,
-            governance_contract,
-        );
-
-        let guardian_set_result = contract.get_guardian_set(4);
-        assert!(
-            guardian_set_result.is_ok(),
-            "Guardian set retrieval should work - contract is initialized"
-        );
-
-        let test_vaa = create_vaa_bytes(
-            "AQAAAAQNAInUwKI1ItLfYeLaAibn9oXaouTs9BL3Aa9DKCFWrLu0KDaQQMQJlih0Qh7l7yH2o6kD/g9RCmRwZJ6q0OZE0t4AArCSH1wpX04N1U59tQmss2xXZilimAMKlogp7ErAhAo0LFkDogqB74+2By9rm3P5OUWlbC0lrFNut5CQQV38DGsAAxO+1nUTUc842P2afDSjdWcmjvJl2s8secQzuiW8zrdgPpbzhzWsiYXizLQBRKigDS8pWGD4vRk0fuR8H/ZkO/0BBOmDobl1BLNJx7+Pt+NWfuOUBipVFIXGxI9b3vxxH0BIec8hhxDN4m2Pd2I0klGEXKhv9plcR7VlzAsaC7ZE7QIABh4ff66tP7EHdVfZR4mTzv5B97agMcSB1eDeijpyl9JuBhbMupw7nExZNnZag/x2k6AUEWnQnfp8AoaCK7Av+icAB2Ouk9mPd1ybyju39Q8m7GMevt2f1nHVyWVsPRzdEcCuAbzjh5137DCLzVWuFUujTQJ7IJiznQb6cm2Ljk3WOXUACMa/JwRdpVKZf6eTD6O6tivqhdhMtbijlPBZX/kgVKk5Xuyv3h1SRTrNCwkMg5XOWegnCbXqjbUlo+F3qTjCalQBCxfp1itJskZmv+SXA47QivURKWzGa3mntNh0vcAXYi8FeChvoUYmfYpejmBlOkD1I73pmUsyrbYbetHa7qFu3eoBDZScdyrWp2dS5Y9L4b0who/PncVp5oFs/4J8ThHNQoXWXvys+nUc2aM+E+Fwazo2ODdI8XZz9YOGf/ZfE6iXFBYBDgckow8Nb2QD//C6MfP2Bz8zftqvt+D6Dko7v/Inb2OtCj342yjrxcvAMlCQ6lYoTIAMNemzNoqlfNyDMdB9yKoAEKebRtCm8QZSjLQ5uPk8aoQpmNwCpLhiHuzh2fqH55fcQrE6/KFttfw7VzeGUE7k3PF6xIMq0BPr3vkG2MedIh8BEQvpmYK4fChLY5JG26Kk6KuZ1eCkJAOQgdSjWasAvNgsSIlsb5mFjIkGwK9j20svLSl+OJ7I0olefXcZ2JywjgYAEu1jITMLHCMR1blXENulhApdhMfTef1aQ/USMqRVWNigausEzq49Hi2GtcQzHmZuhgnhBZEnjq9K8jsZwJk59iwBaFxZegAAAAAAATTNxrJiPzbWCugg6Vtg92ToHsLNO1e3fj+OJd3UOsNzAAAAAAATpFIAAVE6cNLnZT2Noq5nJ4VNRSf2KrRBNrlimFaXauHv3efDAAFm5RiKEwih25C20x8/vcqMPfJnjIES3909GSxaPMRXqAAAAAAAAAAAAAAAAFxIFHGlrpnuxd5M5WePQalLpUyHAB4AAAAAAAAAAAAAAAAAAAAAAAAAAAAAAAAAAAAAAAAAAAAAAAAALFcwAAAAAAAAAAAAAAAAaFxdzQAAAAAAAAAAAAAAAK3MabLDE8LWvGN6+AdUvFHJdm5RAAMAAAAAAAAAAAAAAADf0SJhChSsEtk0iYwC2+wfcnCBFg==",
-        );
-        let result = contract.parse_and_verify_vm(test_vaa);
-=======
-        let governance_contract = Address::from_slice(&GOVERNANCE_CONTRACT.to_be_bytes::<32>()[12..32]);
-
         let _ = wormhole_contract.sender(alice).initialize(guardians.clone(), 4, CHAIN_ID, GOVERNANCE_CHAIN_ID, governance_contract);
 
         let guardian_set_result = wormhole_contract.sender(alice).get_guardian_set(4);
@@ -1479,33 +1239,17 @@
 
         let test_vaa = create_vaa_bytes("AQAAAAQNAInUwKI1ItLfYeLaAibn9oXaouTs9BL3Aa9DKCFWrLu0KDaQQMQJlih0Qh7l7yH2o6kD/g9RCmRwZJ6q0OZE0t4AArCSH1wpX04N1U59tQmss2xXZilimAMKlogp7ErAhAo0LFkDogqB74+2By9rm3P5OUWlbC0lrFNut5CQQV38DGsAAxO+1nUTUc842P2afDSjdWcmjvJl2s8secQzuiW8zrdgPpbzhzWsiYXizLQBRKigDS8pWGD4vRk0fuR8H/ZkO/0BBOmDobl1BLNJx7+Pt+NWfuOUBipVFIXGxI9b3vxxH0BIec8hhxDN4m2Pd2I0klGEXKhv9plcR7VlzAsaC7ZE7QIABh4ff66tP7EHdVfZR4mTzv5B97agMcSB1eDeijpyl9JuBhbMupw7nExZNnZag/x2k6AUEWnQnfp8AoaCK7Av+icAB2Ouk9mPd1ybyju39Q8m7GMevt2f1nHVyWVsPRzdEcCuAbzjh5137DCLzVWuFUujTQJ7IJiznQb6cm2Ljk3WOXUACMa/JwRdpVKZf6eTD6O6tivqhdhMtbijlPBZX/kgVKk5Xuyv3h1SRTrNCwkMg5XOWegnCbXqjbUlo+F3qTjCalQBCxfp1itJskZmv+SXA47QivURKWzGa3mntNh0vcAXYi8FeChvoUYmfYpejmBlOkD1I73pmUsyrbYbetHa7qFu3eoBDZScdyrWp2dS5Y9L4b0who/PncVp5oFs/4J8ThHNQoXWXvys+nUc2aM+E+Fwazo2ODdI8XZz9YOGf/ZfE6iXFBYBDgckow8Nb2QD//C6MfP2Bz8zftqvt+D6Dko7v/Inb2OtCj342yjrxcvAMlCQ6lYoTIAMNemzNoqlfNyDMdB9yKoAEKebRtCm8QZSjLQ5uPk8aoQpmNwCpLhiHuzh2fqH55fcQrE6/KFttfw7VzeGUE7k3PF6xIMq0BPr3vkG2MedIh8BEQvpmYK4fChLY5JG26Kk6KuZ1eCkJAOQgdSjWasAvNgsSIlsb5mFjIkGwK9j20svLSl+OJ7I0olefXcZ2JywjgYAEu1jITMLHCMR1blXENulhApdhMfTef1aQ/USMqRVWNigausEzq49Hi2GtcQzHmZuhgnhBZEnjq9K8jsZwJk59iwBaFxZegAAAAAAATTNxrJiPzbWCugg6Vtg92ToHsLNO1e3fj+OJd3UOsNzAAAAAAATpFIAAVE6cNLnZT2Noq5nJ4VNRSf2KrRBNrlimFaXauHv3efDAAFm5RiKEwih25C20x8/vcqMPfJnjIES3909GSxaPMRXqAAAAAAAAAAAAAAAAFxIFHGlrpnuxd5M5WePQalLpUyHAB4AAAAAAAAAAAAAAAAAAAAAAAAAAAAAAAAAAAAAAAAAAAAAAAAALFcwAAAAAAAAAAAAAAAAaFxdzQAAAAAAAAAAAAAAAK3MabLDE8LWvGN6+AdUvFHJdm5RAAMAAAAAAAAAAAAAAADf0SJhChSsEtk0iYwC2+wfcnCBFg==");
         let result = wormhole_contract.sender(alice).parse_and_verify_vm(test_vaa);
->>>>>>> 57cdeedd
         assert!(result.is_err());
     }
 
     #[motsu::test]
     fn switch_guardian_set(wormhole_contract: Contract<WormholeContract>, alice: Address) {
         let guardians = current_guardians_duplicate();
-<<<<<<< HEAD
         let governance_contract =
             Address::from_slice(&GOVERNANCE_CONTRACT.to_be_bytes::<32>()[12..32]);
 
-        let _ = contract.initialize(
-            guardians.clone(),
-            3,
-            CHAIN_ID,
-            GOVERNANCE_CHAIN_ID,
-            governance_contract,
-        );
-        let test_vaa = create_vaa_bytes(
-            "AQAAAAQNAInUwKI1ItLfYeLaAibn9oXaouTs9BL3Aa9DKCFWrLu0KDaQQMQJlih0Qh7l7yH2o6kD/g9RCmRwZJ6q0OZE0t4AArCSH1wpX04N1U59tQmss2xXZilimAMKlogp7ErAhAo0LFkDogqB74+2By9rm3P5OUWlbC0lrFNut5CQQV38DGsAAxO+1nUTUc842P2afDSjdWcmjvJl2s8secQzuiW8zrdgPpbzhzWsiYXizLQBRKigDS8pWGD4vRk0fuR8H/ZkO/0BBOmDobl1BLNJx7+Pt+NWfuOUBipVFIXGxI9b3vxxH0BIec8hhxDN4m2Pd2I0klGEXKhv9plcR7VlzAsaC7ZE7QIABh4ff66tP7EHdVfZR4mTzv5B97agMcSB1eDeijpyl9JuBhbMupw7nExZNnZag/x2k6AUEWnQnfp8AoaCK7Av+icAB2Ouk9mPd1ybyju39Q8m7GMevt2f1nHVyWVsPRzdEcCuAbzjh5137DCLzVWuFUujTQJ7IJiznQb6cm2Ljk3WOXUACMa/JwRdpVKZf6eTD6O6tivqhdhMtbijlPBZX/kgVKk5Xuyv3h1SRTrNCwkMg5XOWegnCbXqjbUlo+F3qTjCalQBCxfp1itJskZmv+SXA47QivURKWzGa3mntNh0vcAXYi8FeChvoUYmfYpejmBlOkD1I73pmUsyrbYbetHa7qFu3eoBDZScdyrWp2dS5Y9L4b0who/PncVp5oFs/4J8ThHNQoXWXvys+nUc2aM+E+Fwazo2ODdI8XZz9YOGf/ZfE6iXFBYBDgckow8Nb2QD//C6MfP2Bz8zftqvt+D6Dko7v/Inb2OtCj342yjrxcvAMlCQ6lYoTIAMNemzNoqlfNyDMdB9yKoAEKebRtCm8QZSjLQ5uPk8aoQpmNwCpLhiHuzh2fqH55fcQrE6/KFttfw7VzeGUE7k3PF6xIMq0BPr3vkG2MedIh8BEQvpmYK4fChLY5JG26Kk6KuZ1eCkJAOQgdSjWasAvNgsSIlsb5mFjIkGwK9j20svLSl+OJ7I0olefXcZ2JywjgYAEu1jITMLHCMR1blXENulhApdhMfTef1aQ/USMqRVWNigausEzq49Hi2GtcQzHmZuhgnhBZEnjq9K8jsZwJk59iwBaFxZegAAAAAAATTNxrJiPzbWCugg6Vtg92ToHsLNO1e3fj+OJd3UOsNzAAAAAAATpFIAAVE6cNLnZT2Noq5nJ4VNRSf2KrRBNrlimFaXauHv3efDAAFm5RiKEwih25C20x8/vcqMPfJnjIES3909GSxaPMRXqAAAAAAAAAAAAAAAAFxIFHGlrpnuxd5M5WePQalLpUyHAB4AAAAAAAAAAAAAAAAAAAAAAAAAAAAAAAAAAAAAAAAAAAAAAAAALFcwAAAAAAAAAAAAAAAAaFxdzQAAAAAAAAAAAAAAAK3MabLDE8LWvGN6+AdUvFHJdm5RAAMAAAAAAAAAAAAAAADf0SJhChSsEtk0iYwC2+wfcnCBFg==",
-        );
-=======
-        let governance_contract = Address::from_slice(&GOVERNANCE_CONTRACT.to_be_bytes::<32>()[12..32]);
-
         let _ = wormhole_contract.sender(alice).initialize(guardians.clone(), 3, CHAIN_ID, GOVERNANCE_CHAIN_ID, governance_contract);
         let test_vaa = create_vaa_bytes("AQAAAAQNAInUwKI1ItLfYeLaAibn9oXaouTs9BL3Aa9DKCFWrLu0KDaQQMQJlih0Qh7l7yH2o6kD/g9RCmRwZJ6q0OZE0t4AArCSH1wpX04N1U59tQmss2xXZilimAMKlogp7ErAhAo0LFkDogqB74+2By9rm3P5OUWlbC0lrFNut5CQQV38DGsAAxO+1nUTUc842P2afDSjdWcmjvJl2s8secQzuiW8zrdgPpbzhzWsiYXizLQBRKigDS8pWGD4vRk0fuR8H/ZkO/0BBOmDobl1BLNJx7+Pt+NWfuOUBipVFIXGxI9b3vxxH0BIec8hhxDN4m2Pd2I0klGEXKhv9plcR7VlzAsaC7ZE7QIABh4ff66tP7EHdVfZR4mTzv5B97agMcSB1eDeijpyl9JuBhbMupw7nExZNnZag/x2k6AUEWnQnfp8AoaCK7Av+icAB2Ouk9mPd1ybyju39Q8m7GMevt2f1nHVyWVsPRzdEcCuAbzjh5137DCLzVWuFUujTQJ7IJiznQb6cm2Ljk3WOXUACMa/JwRdpVKZf6eTD6O6tivqhdhMtbijlPBZX/kgVKk5Xuyv3h1SRTrNCwkMg5XOWegnCbXqjbUlo+F3qTjCalQBCxfp1itJskZmv+SXA47QivURKWzGa3mntNh0vcAXYi8FeChvoUYmfYpejmBlOkD1I73pmUsyrbYbetHa7qFu3eoBDZScdyrWp2dS5Y9L4b0who/PncVp5oFs/4J8ThHNQoXWXvys+nUc2aM+E+Fwazo2ODdI8XZz9YOGf/ZfE6iXFBYBDgckow8Nb2QD//C6MfP2Bz8zftqvt+D6Dko7v/Inb2OtCj342yjrxcvAMlCQ6lYoTIAMNemzNoqlfNyDMdB9yKoAEKebRtCm8QZSjLQ5uPk8aoQpmNwCpLhiHuzh2fqH55fcQrE6/KFttfw7VzeGUE7k3PF6xIMq0BPr3vkG2MedIh8BEQvpmYK4fChLY5JG26Kk6KuZ1eCkJAOQgdSjWasAvNgsSIlsb5mFjIkGwK9j20svLSl+OJ7I0olefXcZ2JywjgYAEu1jITMLHCMR1blXENulhApdhMfTef1aQ/USMqRVWNigausEzq49Hi2GtcQzHmZuhgnhBZEnjq9K8jsZwJk59iwBaFxZegAAAAAAATTNxrJiPzbWCugg6Vtg92ToHsLNO1e3fj+OJd3UOsNzAAAAAAATpFIAAVE6cNLnZT2Noq5nJ4VNRSf2KrRBNrlimFaXauHv3efDAAFm5RiKEwih25C20x8/vcqMPfJnjIES3909GSxaPMRXqAAAAAAAAAAAAAAAAFxIFHGlrpnuxd5M5WePQalLpUyHAB4AAAAAAAAAAAAAAAAAAAAAAAAAAAAAAAAAAAAAAAAAAAAAAAAALFcwAAAAAAAAAAAAAAAAaFxdzQAAAAAAAAAAAAAAAK3MabLDE8LWvGN6+AdUvFHJdm5RAAMAAAAAAAAAAAAAAADf0SJhChSsEtk0iYwC2+wfcnCBFg==");
->>>>>>> 57cdeedd
 
         let result1 = wormhole_contract.sender(alice).parse_and_verify_vm(test_vaa.clone());
         assert!(result1.is_err());
@@ -1513,16 +1257,8 @@
         wormhole_contract.sender(alice).store_gs(4, current_guardians(), 0).unwrap();
         wormhole_contract.sender(alice).current_guardian_set_index.set(U256::from(4));
 
-<<<<<<< HEAD
-        let guardian_set_result = contract.get_guardian_set(4);
-        assert!(
-            guardian_set_result.is_ok(),
-            "Guardian set retrieval should work - contract is initialized"
-        );
-=======
         let guardian_set_result = wormhole_contract.sender(alice).get_guardian_set(4);
         assert!(guardian_set_result.is_ok(), "Guardian set retrieval should work - contract is initialized");
->>>>>>> 57cdeedd
 
         let current_guardian_set_idx = wormhole_contract.sender(alice).get_current_guardian_set_index();
         assert_eq!(current_guardian_set_idx, 4);
