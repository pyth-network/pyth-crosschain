--- conflicted
+++ resolved
@@ -57,28 +57,6 @@
         ]
     }
 
-<<<<<<< HEAD
-    #[motsu::test]
-    fn e2e_valid_test(
-        pyth_contract: Contract<PythReceiver>,
-        wormhole_contract: Contract<WormholeContract>,
-        alice: Address,
-    ) {
-        let guardians = current_guardians();
-        let governance_contract =
-            Address::from_slice(&GOVERNANCE_CONTRACT.to_be_bytes::<32>()[12..32]);
-        wormhole_contract
-            .sender(alice)
-            .initialize(
-                guardians,
-                4,
-                CHAIN_ID,
-                GOVERNANCE_CHAIN_ID,
-                governance_contract,
-            )
-            .unwrap();
-        // let result = wormhole_contract.sender(alice).store_gs(4, current_guardians(), 0);
-=======
     #[cfg(test)]
     fn mock_get_update_fee(update_data: Vec<u8>) -> Result<U256, PythReceiverError> {
         let update_data_array: &[u8] = &update_data;
@@ -92,7 +70,6 @@
             }
         }
     }
->>>>>>> cb47ed3a
 
     #[cfg(test)]
     fn pyth_wormhole_init(
@@ -136,8 +113,6 @@
             governance_initial_sequence,
             data,
         );
-<<<<<<< HEAD
-=======
     }
 
     #[motsu::test]
@@ -147,7 +122,6 @@
         alice: Address,
     ) {
         pyth_wormhole_init(&pyth_contract, &wormhole_contract, &alice);
->>>>>>> cb47ed3a
 
         alice.fund(U256::from(200));
 
@@ -155,11 +129,7 @@
         let update_fee = mock_get_update_fee(update_data.clone()).unwrap();
 
         let result = pyth_contract
-<<<<<<< HEAD
-            .sender_and_value(alice, U256::from(100))
-=======
             .sender_and_value(alice, update_fee)
->>>>>>> cb47ed3a
             .update_price_feeds(update_data);
         assert!(result.is_ok());
 
@@ -179,149 +149,48 @@
     }
 
     #[motsu::test]
-<<<<<<< HEAD
-    fn test_update_price_feed_insufficient_fee(
-=======
     fn test_update_price_feed_reverts_insufficient_fee(
->>>>>>> cb47ed3a
-        pyth_contract: Contract<PythReceiver>,
-        wormhole_contract: Contract<WormholeContract>,
-        alice: Address,
-    ) {
-<<<<<<< HEAD
-        let guardians = current_guardians();
-        let governance_contract =
-            Address::from_slice(&GOVERNANCE_CONTRACT.to_be_bytes::<32>()[12..32]);
-        wormhole_contract
-            .sender(alice)
-            .initialize(
-                guardians,
-                4,
-                CHAIN_ID,
-                GOVERNANCE_CHAIN_ID,
-                governance_contract,
-            )
-            .unwrap();
-        // let result = wormhole_contract.sender(alice).store_gs(4, current_guardians(), 0);
-
-        let single_update_fee = U256::from(100u64);
-        let valid_time_period = U256::from(3600u64);
-
-        let data_source_chain_ids = vec![PYTHNET_CHAIN_ID];
-        let data_source_emitter_addresses = vec![PYTHNET_EMITTER_ADDRESS];
-=======
-        pyth_wormhole_init(&pyth_contract, &wormhole_contract, &alice);
->>>>>>> cb47ed3a
-
-        alice.fund(U256::from(200));
-
-<<<<<<< HEAD
-        pyth_contract.sender(alice).initialize(
-            wormhole_contract.address(),
-            single_update_fee,
-            valid_time_period,
-            data_source_chain_ids,
-            data_source_emitter_addresses,
-            governance_chain_id,
-            governance_emitter_address,
-            governance_initial_sequence,
-            data,
-        );
-
-        alice.fund(U256::from(50));
-
-=======
->>>>>>> cb47ed3a
+        pyth_contract: Contract<PythReceiver>,
+        wormhole_contract: Contract<WormholeContract>,
+        alice: Address,
+    ) {
+        pyth_wormhole_init(&pyth_contract, &wormhole_contract, &alice);
+
+        alice.fund(U256::from(200));
+
         let update_data = test_data::good_update1();
         let update_fee = mock_get_update_fee(update_data.clone()).unwrap();
         let small_update_fee = update_fee / U256::from(2);
 
         let result = pyth_contract
-<<<<<<< HEAD
-            .sender_and_value(alice, U256::from(50))
-=======
             .sender_and_value(alice, small_update_fee)
->>>>>>> cb47ed3a
             .update_price_feeds(update_data);
         assert!(result.is_err());
         assert_eq!(result.unwrap_err(), PythReceiverError::InsufficientFee);
     }
 
     #[motsu::test]
-<<<<<<< HEAD
-    fn test_get_price_after_multiple_updates(
-=======
     fn test_get_price_after_multiple_updates_returns_recent_price(
->>>>>>> cb47ed3a
-        pyth_contract: Contract<PythReceiver>,
-        wormhole_contract: Contract<WormholeContract>,
-        alice: Address,
-    ) {
-<<<<<<< HEAD
-        let guardians = current_guardians();
-        let governance_contract =
-            Address::from_slice(&GOVERNANCE_CONTRACT.to_be_bytes::<32>()[12..32]);
-        wormhole_contract
-            .sender(alice)
-            .initialize(
-                guardians,
-                4,
-                CHAIN_ID,
-                GOVERNANCE_CHAIN_ID,
-                governance_contract,
-            )
-            .unwrap();
-
-        let single_update_fee = U256::from(100u64);
-        let valid_time_period = U256::from(3600u64);
-
-        let data_source_chain_ids = vec![PYTHNET_CHAIN_ID];
-        let data_source_emitter_addresses = vec![PYTHNET_EMITTER_ADDRESS];
-
-        let governance_chain_id = 1u16;
-        let governance_emitter_address = [3u8; 32];
-        let governance_initial_sequence = 0u64;
-        let data = vec![];
-
-        pyth_contract.sender(alice).initialize(
-            wormhole_contract.address(),
-            single_update_fee,
-            valid_time_period,
-            data_source_chain_ids,
-            data_source_emitter_addresses,
-            governance_chain_id,
-            governance_emitter_address,
-            governance_initial_sequence,
-            data,
-        );
-=======
-        pyth_wormhole_init(&pyth_contract, &wormhole_contract, &alice);
->>>>>>> cb47ed3a
+        pyth_contract: Contract<PythReceiver>,
+        wormhole_contract: Contract<WormholeContract>,
+        alice: Address,
+    ) {
+        pyth_wormhole_init(&pyth_contract, &wormhole_contract, &alice);
 
         alice.fund(U256::from(200));
 
         let update_data1 = test_data::good_update1();
-<<<<<<< HEAD
-        let result1 = pyth_contract
-            .sender_and_value(alice, U256::from(100))
-=======
         let update_fee1 = mock_get_update_fee(update_data1.clone()).unwrap();
         let result1 = pyth_contract
             .sender_and_value(alice, update_fee1)
->>>>>>> cb47ed3a
             .update_price_feeds(update_data1);
         assert!(result1.is_ok());
 
         let update_data2 = test_data::good_update2();
-<<<<<<< HEAD
-        let result2 = pyth_contract
-            .sender_and_value(alice, U256::from(100))
-=======
         let update_fee2 = mock_get_update_fee(update_data2.clone()).unwrap();
 
         let result2 = pyth_contract
             .sender_and_value(alice, update_fee2)
->>>>>>> cb47ed3a
             .update_price_feeds(update_data2);
         assert!(result2.is_ok());
 
@@ -341,55 +210,12 @@
     }
 
     #[motsu::test]
-<<<<<<< HEAD
-    fn test_get_price_unavailable_no_update(
-=======
     fn test_get_price_with_no_update_reverts_with_price_unavailable(
->>>>>>> cb47ed3a
-        pyth_contract: Contract<PythReceiver>,
-        wormhole_contract: Contract<WormholeContract>,
-        alice: Address,
-    ) {
-<<<<<<< HEAD
-        let guardians = current_guardians();
-        let governance_contract =
-            Address::from_slice(&GOVERNANCE_CONTRACT.to_be_bytes::<32>()[12..32]);
-        wormhole_contract
-            .sender(alice)
-            .initialize(
-                guardians,
-                4,
-                CHAIN_ID,
-                GOVERNANCE_CHAIN_ID,
-                governance_contract,
-            )
-            .unwrap();
-
-        let single_update_fee = U256::from(100u64);
-        let valid_time_period = U256::from(3600u64);
-
-        let data_source_chain_ids = vec![PYTHNET_CHAIN_ID];
-        let data_source_emitter_addresses = vec![PYTHNET_EMITTER_ADDRESS];
-
-        let governance_chain_id = 1u16;
-        let governance_emitter_address = [3u8; 32];
-        let governance_initial_sequence = 0u64;
-        let data = vec![];
-
-        pyth_contract.sender(alice).initialize(
-            wormhole_contract.address(),
-            single_update_fee,
-            valid_time_period,
-            data_source_chain_ids,
-            data_source_emitter_addresses,
-            governance_chain_id,
-            governance_emitter_address,
-            governance_initial_sequence,
-            data,
-        );
-=======
-        pyth_wormhole_init(&pyth_contract, &wormhole_contract, &alice);
->>>>>>> cb47ed3a
+        pyth_contract: Contract<PythReceiver>,
+        wormhole_contract: Contract<WormholeContract>,
+        alice: Address,
+    ) {
+        pyth_wormhole_init(&pyth_contract, &wormhole_contract, &alice);
 
         let price_result = pyth_contract.sender(alice).get_price_unsafe(TEST_PRICE_ID);
         assert!(price_result.is_err());
@@ -400,55 +226,12 @@
     }
 
     #[motsu::test]
-<<<<<<< HEAD
-    fn test_get_price_no_older_than_unavailable_random_id(
-=======
     fn test_get_price_no_older_than_with_random_id_reverts_with_price_unavailable(
->>>>>>> cb47ed3a
-        pyth_contract: Contract<PythReceiver>,
-        wormhole_contract: Contract<WormholeContract>,
-        alice: Address,
-    ) {
-<<<<<<< HEAD
-        let guardians = current_guardians();
-        let governance_contract =
-            Address::from_slice(&GOVERNANCE_CONTRACT.to_be_bytes::<32>()[12..32]);
-        wormhole_contract
-            .sender(alice)
-            .initialize(
-                guardians,
-                4,
-                CHAIN_ID,
-                GOVERNANCE_CHAIN_ID,
-                governance_contract,
-            )
-            .unwrap();
-
-        let single_update_fee = U256::from(100u64);
-        let valid_time_period = U256::from(3600u64);
-
-        let data_source_chain_ids = vec![PYTHNET_CHAIN_ID];
-        let data_source_emitter_addresses = vec![PYTHNET_EMITTER_ADDRESS];
-
-        let governance_chain_id = 1u16;
-        let governance_emitter_address = [3u8; 32];
-        let governance_initial_sequence = 0u64;
-        let data = vec![];
-
-        pyth_contract.sender(alice).initialize(
-            wormhole_contract.address(),
-            single_update_fee,
-            valid_time_period,
-            data_source_chain_ids,
-            data_source_emitter_addresses,
-            governance_chain_id,
-            governance_emitter_address,
-            governance_initial_sequence,
-            data,
-        );
-=======
-        pyth_wormhole_init(&pyth_contract, &wormhole_contract, &alice);
->>>>>>> cb47ed3a
+        pyth_contract: Contract<PythReceiver>,
+        wormhole_contract: Contract<WormholeContract>,
+        alice: Address,
+    ) {
+        pyth_wormhole_init(&pyth_contract, &wormhole_contract, &alice);
 
         let random_id: [u8; 32] = [
             0x12, 0x34, 0x56, 0x78, 0x9a, 0xbc, 0xde, 0xf0, 0x12, 0x34, 0x56, 0x78, 0x9a, 0xbc,
@@ -467,68 +250,20 @@
     }
 
     #[motsu::test]
-<<<<<<< HEAD
-    fn test_get_price_no_older_than_valid_max_age(
-=======
     fn test_get_price_no_older_than_where_update_younger_than_max_age_returns_price(
->>>>>>> cb47ed3a
-        pyth_contract: Contract<PythReceiver>,
-        wormhole_contract: Contract<WormholeContract>,
-        alice: Address,
-    ) {
-<<<<<<< HEAD
-        let guardians = current_guardians();
-        let governance_contract =
-            Address::from_slice(&GOVERNANCE_CONTRACT.to_be_bytes::<32>()[12..32]);
-        wormhole_contract
-            .sender(alice)
-            .initialize(
-                guardians,
-                4,
-                CHAIN_ID,
-                GOVERNANCE_CHAIN_ID,
-                governance_contract,
-            )
-            .unwrap();
-
-        let single_update_fee = U256::from(100u64);
-        let valid_time_period = U256::from(3600u64);
-
-        let data_source_chain_ids = vec![PYTHNET_CHAIN_ID];
-        let data_source_emitter_addresses = vec![PYTHNET_EMITTER_ADDRESS];
-
-        let governance_chain_id = 1u16;
-        let governance_emitter_address = [3u8; 32];
-        let governance_initial_sequence = 0u64;
-        let data = vec![];
-
-        pyth_contract.sender(alice).initialize(
-            wormhole_contract.address(),
-            single_update_fee,
-            valid_time_period,
-            data_source_chain_ids,
-            data_source_emitter_addresses,
-            governance_chain_id,
-            governance_emitter_address,
-            governance_initial_sequence,
-            data,
-        );
-=======
-        pyth_wormhole_init(&pyth_contract, &wormhole_contract, &alice);
->>>>>>> cb47ed3a
+        pyth_contract: Contract<PythReceiver>,
+        wormhole_contract: Contract<WormholeContract>,
+        alice: Address,
+    ) {
+        pyth_wormhole_init(&pyth_contract, &wormhole_contract, &alice);
 
         alice.fund(U256::from(200));
 
         let update_data = test_data::good_update2();
-<<<<<<< HEAD
-        let result = pyth_contract
-            .sender_and_value(alice, U256::from(100))
-=======
         let update_fee = mock_get_update_fee(update_data.clone()).unwrap();
 
         let result = pyth_contract
             .sender_and_value(alice, update_fee)
->>>>>>> cb47ed3a
             .update_price_feeds(update_data);
         assert!(result.is_ok());
 
@@ -550,48 +285,20 @@
     }
 
     #[motsu::test]
-<<<<<<< HEAD
-    fn test_get_price_no_older_than_too_old(
-=======
     fn test_get_price_no_older_than_reverts_too_old(
->>>>>>> cb47ed3a
-        pyth_contract: Contract<PythReceiver>,
-        wormhole_contract: Contract<WormholeContract>,
-        alice: Address,
-    ) {
-<<<<<<< HEAD
-        let guardians = current_guardians();
-        let governance_contract =
-            Address::from_slice(&GOVERNANCE_CONTRACT.to_be_bytes::<32>()[12..32]);
-        wormhole_contract
-            .sender(alice)
-            .initialize(
-                guardians,
-                4,
-                CHAIN_ID,
-                GOVERNANCE_CHAIN_ID,
-                governance_contract,
-            )
-            .unwrap();
-
-        let single_update_fee = U256::from(100u64);
-        let valid_time_period = U256::from(3600u64);
-=======
-        pyth_wormhole_init(&pyth_contract, &wormhole_contract, &alice);
->>>>>>> cb47ed3a
+        pyth_contract: Contract<PythReceiver>,
+        wormhole_contract: Contract<WormholeContract>,
+        alice: Address,
+    ) {
+        pyth_wormhole_init(&pyth_contract, &wormhole_contract, &alice);
 
         alice.fund(U256::from(200));
 
         let update_data = test_data::good_update2();
-<<<<<<< HEAD
-        let result = pyth_contract
-            .sender_and_value(alice, U256::from(100))
-=======
         let update_fee = mock_get_update_fee(update_data.clone()).unwrap();
 
         let result = pyth_contract
             .sender_and_value(alice, update_fee)
->>>>>>> cb47ed3a
             .update_price_feeds(update_data);
         assert!(result.is_ok());
 
@@ -606,68 +313,20 @@
     }
 
     #[motsu::test]
-<<<<<<< HEAD
-    fn test_multiple_updates_both_ids(
-=======
     fn test_multiple_updates_different_ids_updates_both(
->>>>>>> cb47ed3a
-        pyth_contract: Contract<PythReceiver>,
-        wormhole_contract: Contract<WormholeContract>,
-        alice: Address,
-    ) {
-<<<<<<< HEAD
-        let guardians = current_guardians();
-        let governance_contract =
-            Address::from_slice(&GOVERNANCE_CONTRACT.to_be_bytes::<32>()[12..32]);
-        wormhole_contract
-            .sender(alice)
-            .initialize(
-                guardians,
-                4,
-                CHAIN_ID,
-                GOVERNANCE_CHAIN_ID,
-                governance_contract,
-            )
-            .unwrap();
-
-        let single_update_fee = U256::from(100u64);
-        let valid_time_period = U256::from(3600u64);
-
-        let data_source_chain_ids = vec![PYTHNET_CHAIN_ID];
-        let data_source_emitter_addresses = vec![PYTHNET_EMITTER_ADDRESS];
-
-        let governance_chain_id = 1u16;
-        let governance_emitter_address = [3u8; 32];
-        let governance_initial_sequence = 0u64;
-        let data = vec![];
-
-        pyth_contract.sender(alice).initialize(
-            wormhole_contract.address(),
-            single_update_fee,
-            valid_time_period,
-            data_source_chain_ids,
-            data_source_emitter_addresses,
-            governance_chain_id,
-            governance_emitter_address,
-            governance_initial_sequence,
-            data,
-        );
-=======
-        pyth_wormhole_init(&pyth_contract, &wormhole_contract, &alice);
->>>>>>> cb47ed3a
+        pyth_contract: Contract<PythReceiver>,
+        wormhole_contract: Contract<WormholeContract>,
+        alice: Address,
+    ) {
+        pyth_wormhole_init(&pyth_contract, &wormhole_contract, &alice);
 
         alice.fund(U256::from(200));
 
         let update_data = test_data::multiple_updates();
-<<<<<<< HEAD
-        let result = pyth_contract
-            .sender_and_value(alice, U256::from(200))
-=======
         let update_fee = mock_get_update_fee(update_data.clone()).unwrap();
 
         let result = pyth_contract
             .sender_and_value(alice, update_fee)
->>>>>>> cb47ed3a
             .update_price_feeds(update_data);
         assert!(result.is_ok());
 
