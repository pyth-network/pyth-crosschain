--- conflicted
+++ resolved
@@ -18,12 +18,8 @@
     error InsufficientFee();
     // Either the user's or the provider's revealed random values did not match their commitment.
     error IncorrectRevelation();
-<<<<<<< HEAD
-    // The msg.sender is not allowed to invoke this call.
-=======
     // Governance message is invalid (e.g., deserialization error).
     error InvalidUpgradeMagic();
-    // Unauthorized (e.g., invalid admin or owner authorisation).
->>>>>>> ae7610b0
+    // The msg.sender is not allowed to invoke this call.
     error Unauthorized();
 }