require("dotenv").config({ path: ".env" });
const HDWalletProvider = require("@truffle/hdwallet-provider");

/**
 *
 * @param {string} url
 * @returns {HDWalletProvider} An instance of HDWalletProvider
 */
function payerProvider(url) {
  return () =>
    new HDWalletProvider({
      mnemonic: process.env.MNEMONIC,
      providerOrUrl: url,
    });
}

module.exports = {
  migrations_directory: process.env.MIGRATIONS_DIR,
  networks: {
    development: {
      host: "127.0.0.1",
      port: 8545,
      network_id: "*",
    },
    ethereum: {
      provider: payerProvider(
        `https://mainnet.infura.io/v3/` + process.env.INFURA_KEY
      ),
      network_id: 1,
      gas: 10000000,
      gasPrice: 17000000000,
      confirmations: 1,
      timeoutBlocks: 200,
      skipDryRun: false,
    },
    ropsten: {
      provider: payerProvider(
        `https://ropsten.infura.io/v3/` + process.env.INFURA_KEY
      ),
      network_id: 3,
      gas: 5500000,
      confirmations: 2,
      timeoutBlocks: 200,
      skipDryRun: true,
    },
    rinkeby: {
      provider: payerProvider(
        `https://rinkeby.infura.io/v3/` + process.env.INFURA_KEY
      ),
      network_id: 4,
      gas: 5500000,
      confirmations: 2,
      timeoutBlocks: 200,
      skipDryRun: true,
    },
    goerli: {
      provider: payerProvider(
        `https://goerli.infura.io/v3/` + process.env.INFURA_KEY
      ),
      network_id: "5",
      gas: 8465030,
      gasPrice: 15000000000,
      skipDryRun: true,
    },
    bnb: {
      provider: payerProvider(`https://rpc.ankr.com/bsc`),
      network_id: "56",
      gas: 70000000,
      gasPrice: 5500000000,
    },
    bnb_testnet: {
      provider: payerProvider(`https://rpc.ankr.com/bsc_testnet_chapel`),
      network_id: "97",
      confirmations: 10,
      networkCheckTimeout: 1000000,
      timeoutBlocks: 1000,
      skipDryRun: true,
    },
    polygon: {
      provider: payerProvider(`https://polygon-rpc.com`),
      network_id: "137",
      gas: 20000000,
      gasPrice: 300000000000,
    },
    mumbai: {
      provider: payerProvider(
        `https://polygon-testnet-rpc.allthatnode.com:8545`
      ),
      network_id: "80001",
    },
    avalanche: {
      provider: payerProvider(`https://api.avax.network/ext/bc/C/rpc`),
      network_id: "43114",
      gas: 8000000,
      gasPrice: 30000000000,
    },
    fuji: {
      provider: payerProvider(`https://api.avax-test.network/ext/bc/C/rpc`),
      network_id: "43113",
    },
    oasis: {
      provider: payerProvider(`https://emerald.oasis.dev/`),
      network_id: 42262,
      gas: 4465030,
      gasPrice: 30000000000,
    },
    aurora: {
      provider: payerProvider(`https://mainnet.aurora.dev`),
      network_id: 0x4e454152,
      gas: 10000000,
      from: "0xC42e9476b0a458097087336e2395Dbf45B0BdC12", // creator public key
      networkCheckTimeout: 1000000,
      timeoutBlocks: 1000,
    },
    aurora_testnet: {
      provider: payerProvider(`https://testnet.aurora.dev`),
      network_id: 0x4e454153,
      gas: 10000000,
      from: "0xC42e9476b0a458097087336e2395Dbf45B0BdC12", // public key
      networkCheckTimeout: 1000000,
      timeoutBlocks: 1000,
    },
    arbitrum: {
      provider: payerProvider(`https://arb1.arbitrum.io/rpc`),
      network_id: 42161,
    },
    arbitrum_testnet: {
      provider: payerProvider(`https://goerli-rollup.arbitrum.io/rpc`),
      network_id: 421613,
    },
    optimism: {
      provider: payerProvider(`https://rpc.ankr.com/optimism`),
      network_id: 10,
    },
    optimism_goerli: {
      provider: payerProvider(`https://rpc.ankr.com/optimism_testnet`),
      network_id: 420,
    },
    fantom: {
      provider: payerProvider(`https://rpc.ankr.com/fantom`),
      network_id: 250,
      gas: 8000000,
      gasPrice: 50000000000,
      timeoutBlocks: 15000,
    },
    fantom_testnet: {
      provider: payerProvider(`https://rpc.ankr.com/fantom_testnet`),
      network_id: 0xfa2,
      gas: 8000000,
      gasPrice: 300000000000,
    },
    celo: {
      provider: payerProvider(`https://forno.celo.org`),
      network_id: 42220,
    },
    celo_alfajores_testnet: {
      provider: payerProvider(`https://alfajores-forno.celo-testnet.org`),
      network_id: 44787,
    },
    kcc: {
      provider: payerProvider(`https://rpc-mainnet.kcc.network`),
      network_id: 321,
    },
    kcc_testnet: {
      provider: payerProvider(`https://rpc-testnet.kcc.network`),
      network_id: 322,
    },
    zksync: {
      provider: payerProvider(`https://zksync2-mainnet.zksync.io`),
      network_id: 324,
    },
    zksync_goerli: {
      provider: payerProvider(`https://zksync2-testnet.zksync.dev`),
      network_id: 280,
    },
    cronos: {
      provider: payerProvider(`https://cronosrpc-1.xstaking.sg`),
      network_id: 25,
    },
    cronos_testnet: {
      provider: payerProvider(`https://evm-t3.cronos.org`),
      network_id: 338,
    },
<<<<<<< HEAD
    polygon_zkevm_testnet: {
      provider: payerProvider(`https://rpc.public.zkevm-test.net/`),
      network_id: 1442,
=======
    shimmer_testnet: {
      provider: payerProvider(`https://json-rpc.evm.testnet.shimmer.network`),
      network_id: 1070,
      verify: {
        apiUrl: "https://explorer.evm.testnet.shimmer.network/api",
        explorerUrl: "https://explorer.evm.testnet.shimmer.network",
        apiKey: "there_should_be_a_dummy_value_here_to_avoid_error",
      },
    },
    gnosis: {
      provider: payerProvider(`https://rpc.gnosischain.com`),
      network_id: 100,
    },
    chiado: {
      // gnosis testnet
      provider: payerProvider(`https://rpc.chiadochain.net`),
      network_id: 10200,
    },
    base_goerli: {
      provider: payerProvider(`https://goerli.base.org`),
      network_id: 84531,
      verify: {
        apiUrl: "https://api-goerli.basescan.org/api",
        explorerUrl: "https://goerli.basescan.org/",
        apiKey: "",
      },
    },
    evmos: {
      provider: payerProvider(`https://eth.bd.evmos.org:8545/`),
      network_id: 9001,
    },
    evmos_testnet: {
      provider: payerProvider(`https://eth.bd.evmos.dev:8545/`),
      network_id: 9000,
    },
    neon_devnet: {
      provider: payerProvider(`https://devnet.neonevm.org`),
      network_id: 245022926,
>>>>>>> cbcc2940
    },
  },

  compilers: {
    solc: {
      version: "0.8.4",
      settings: {
        optimizer: {
          enabled: true,
          runs: 10000,
        },
      },
    },
  },

  plugins: ["truffle-plugin-verify", "truffle-contract-size"],

  api_keys: {
    etherscan: process.env.ETHERSCAN_KEY,
    bscscan: process.env.BSCSCAN_KEY,
    snowtrace: process.env.SNOWTRACE_KEY,
    ftmscan: process.env.FTMSCAN_KEY,
    polygonscan: process.env.POLYGONSCAN_KEY,
    optimistic_etherscan: process.env.OPTIMISTIC_ETHERSCAN_KEY,
    aurorascan: process.env.AURORASCAN_KEY,
    arbiscan: process.env.ARBISCAN_KEY,
  },
};<|MERGE_RESOLUTION|>--- conflicted
+++ resolved
@@ -181,11 +181,10 @@
       provider: payerProvider(`https://evm-t3.cronos.org`),
       network_id: 338,
     },
-<<<<<<< HEAD
     polygon_zkevm_testnet: {
       provider: payerProvider(`https://rpc.public.zkevm-test.net/`),
       network_id: 1442,
-=======
+    },
     shimmer_testnet: {
       provider: payerProvider(`https://json-rpc.evm.testnet.shimmer.network`),
       network_id: 1070,
@@ -224,7 +223,6 @@
     neon_devnet: {
       provider: payerProvider(`https://devnet.neonevm.org`),
       network_id: 245022926,
->>>>>>> cbcc2940
     },
   },
 
