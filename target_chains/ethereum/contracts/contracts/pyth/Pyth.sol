--- conflicted
+++ resolved
@@ -555,10 +555,7 @@
     }
 
     function version() public pure returns (string memory) {
-<<<<<<< HEAD
-        return "1.4.5-alpha.1";
-=======
-        return "1.4.4-alpha.2";
+        return "1.4.4-alpha.4";
     }
 
     function calculateTwap(
@@ -572,6 +569,5 @@
                 twapPriceInfoStart,
                 twapPriceInfoEnd
             );
->>>>>>> e098914e
     }
 }