--- conflicted
+++ resolved
@@ -218,12 +218,6 @@
         }
     }
 
-<<<<<<< HEAD
-    /// @notice Internal helper to clear stored PriceFeed data for price IDs removed from a subscription.
-    /// @param subscriptionId The ID of the subscription being updated.
-    /// @param currentPriceIds The array of price IDs currently associated with the subscription.
-    /// @param newPriceIds The new array of price IDs for the subscription.
-=======
     /**
      * @notice Internal helper to clear stored PriceFeed data for price IDs removed from a subscription.
      * @param subscriptionId The ID of the subscription being updated.
@@ -231,7 +225,6 @@
      * @param newPriceIds The new array of price IDs for the subscription.
      * @return newPriceIdsAdded True if any new price IDs were added, false otherwise.
      */
->>>>>>> 1acf74bd
     function _clearRemovedPriceUpdates(
         uint256 subscriptionId,
         bytes32[] storage currentPriceIds,
@@ -604,10 +597,6 @@
     /// BALANCE MANAGEMENT
 
     function addFunds(uint256 subscriptionId) external payable override {
-<<<<<<< HEAD
-        if (!_state.subscriptionParams[subscriptionId].isActive) {
-            revert SchedulerErrors.InactiveSubscription();
-=======
         SubscriptionParams storage params = _state.subscriptionParams[
             subscriptionId
         ];
@@ -617,7 +606,6 @@
 
         if (!params.isActive) {
             revert InactiveSubscription();
->>>>>>> 1acf74bd
         }
 
         // Check deposit limit for permanent subscriptions
