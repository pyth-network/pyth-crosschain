// SPDX-License-Identifier: Apache 2

pragma solidity ^0.8.0;
import "@openzeppelin/contracts/utils/math/SafeCast.sol";
import "@openzeppelin/contracts/utils/math/SignedMath.sol";
import "@openzeppelin/contracts/utils/math/Math.sol";
import "@pythnetwork/pyth-sdk-solidity/IPyth.sol";
import "@pythnetwork/pyth-sdk-solidity/PythErrors.sol";
import "./IScheduler.sol";
import "./SchedulerState.sol";
import "./SchedulerErrors.sol";

abstract contract Scheduler is IScheduler, SchedulerState {
    function _initialize(
        address admin,
        address pythAddress,
        uint128 minimumBalancePerFeed,
        uint128 singleUpdateKeeperFeeInWei
    ) internal {
        require(admin != address(0), "admin is zero address");
        require(pythAddress != address(0), "pyth is zero address");

        _state.pyth = pythAddress;
        _state.admin = admin;
        _state.subscriptionNumber = 1;
        _state.minimumBalancePerFeed = minimumBalancePerFeed;
        _state.singleUpdateKeeperFeeInWei = singleUpdateKeeperFeeInWei;
    }

    function createSubscription(
        SubscriptionParams memory subscriptionParams
    ) external payable override returns (uint256 subscriptionId) {
        _validateSubscriptionParams(subscriptionParams);

        // Calculate minimum balance required for this subscription
        uint256 minimumBalance = this.getMinimumBalance(
            uint8(subscriptionParams.priceIds.length)
        );

        // Ensure enough funds were provided
        if (msg.value < minimumBalance) {
            revert InsufficientBalance();
        }

        // Check deposit limit for permanent subscriptions
        if (subscriptionParams.isPermanent && msg.value > MAX_DEPOSIT_LIMIT) {
            revert MaxDepositLimitExceeded();
        }

        // Set subscription to active
        subscriptionParams.isActive = true;

        subscriptionId = _state.subscriptionNumber++;

        // Store the subscription parameters
        _state.subscriptionParams[subscriptionId] = subscriptionParams;

        // Initialize subscription status
        SubscriptionStatus storage status = _state.subscriptionStatuses[
            subscriptionId
        ];
        status.priceLastUpdatedAt = 0;
        status.balanceInWei = msg.value;
        status.totalUpdates = 0;
        status.totalSpent = 0;

        // Map subscription ID to manager
        _state.subscriptionManager[subscriptionId] = msg.sender;

        _addToActiveSubscriptions(subscriptionId);

        emit SubscriptionCreated(subscriptionId, msg.sender);
        return subscriptionId;
    }

    function updateSubscription(
        uint256 subscriptionId,
        SubscriptionParams memory newParams
    ) external payable override onlyManager(subscriptionId) {
        SubscriptionStatus storage currentStatus = _state.subscriptionStatuses[
            subscriptionId
        ];
        SubscriptionParams storage currentParams = _state.subscriptionParams[
            subscriptionId
        ];

        // Add incoming funds to balance
        currentStatus.balanceInWei += msg.value;

        // Updates to permanent subscriptions are not allowed
        if (currentParams.isPermanent) {
            revert CannotUpdatePermanentSubscription();
        }

        // If subscription is inactive and will remain inactive, no need to validate parameters
        bool wasActive = currentParams.isActive;
        bool willBeActive = newParams.isActive;
        if (!wasActive && !willBeActive) {
            // Update subscription parameters
            _state.subscriptionParams[subscriptionId] = newParams;
            emit SubscriptionUpdated(subscriptionId);
            return;
        }
        _validateSubscriptionParams(newParams);

        // Check minimum balance if subscription remains active
        if (willBeActive) {
            uint256 minimumBalance = this.getMinimumBalance(
                uint8(newParams.priceIds.length)
            );
            if (currentStatus.balanceInWei < minimumBalance) {
                revert InsufficientBalance();
            }
        }

        // Handle activation/deactivation
        if (!wasActive && willBeActive) {
            // Reactivating a subscription - ensure minimum balance
            uint256 minimumBalance = this.getMinimumBalance(
                uint8(newParams.priceIds.length)
            );

            // Check if balance meets minimum requirement
            if (currentStatus.balanceInWei < minimumBalance) {
                revert InsufficientBalance();
            }

            currentParams.isActive = true;
            _addToActiveSubscriptions(subscriptionId);
            emit SubscriptionActivated(subscriptionId);
        } else if (wasActive && !willBeActive) {
            // Deactivating a subscription
            currentParams.isActive = false;
            _removeFromActiveSubscriptions(subscriptionId);
            emit SubscriptionDeactivated(subscriptionId);
        }

        // Clear price updates for removed price IDs before updating params
        _clearRemovedPriceUpdates(
            subscriptionId,
            currentParams.priceIds,
            newParams.priceIds
        );

        // Update subscription parameters
        _state.subscriptionParams[subscriptionId] = newParams;

        emit SubscriptionUpdated(subscriptionId);
    }

    /**
     * @notice Validates subscription parameters.
     * @param params The subscription parameters to validate.
     */
    function _validateSubscriptionParams(
        SubscriptionParams memory params
    ) internal pure {
        // No zero‐feed subscriptions
        if (params.priceIds.length == 0) {
            revert EmptyPriceIds();
        }

        // Price ID limits and uniqueness
        if (params.priceIds.length > MAX_PRICE_IDS_PER_SUBSCRIPTION) {
            revert TooManyPriceIds(
                params.priceIds.length,
                MAX_PRICE_IDS_PER_SUBSCRIPTION
            );
        }
        for (uint i = 0; i < params.priceIds.length; i++) {
            for (uint j = i + 1; j < params.priceIds.length; j++) {
                if (params.priceIds[i] == params.priceIds[j]) {
                    revert DuplicatePriceId(params.priceIds[i]);
                }
            }
        }

        // Whitelist size limit and uniqueness
        if (params.readerWhitelist.length > MAX_READER_WHITELIST_SIZE) {
            revert TooManyWhitelistedReaders(
                params.readerWhitelist.length,
                MAX_READER_WHITELIST_SIZE
            );
        }
        for (uint i = 0; i < params.readerWhitelist.length; i++) {
            for (uint j = i + 1; j < params.readerWhitelist.length; j++) {
                if (params.readerWhitelist[i] == params.readerWhitelist[j]) {
                    revert DuplicateWhitelistAddress(params.readerWhitelist[i]);
                }
            }
        }

        // Validate update criteria
        if (
            !params.updateCriteria.updateOnHeartbeat &&
            !params.updateCriteria.updateOnDeviation
        ) {
            revert InvalidUpdateCriteria();
        }
        if (
            params.updateCriteria.updateOnHeartbeat &&
            params.updateCriteria.heartbeatSeconds == 0
        ) {
            revert InvalidUpdateCriteria();
        }
        if (
            params.updateCriteria.updateOnDeviation &&
            params.updateCriteria.deviationThresholdBps == 0
        ) {
            revert InvalidUpdateCriteria();
        }
    }

    /**
     * @notice Internal helper to clear stored PriceFeed data for price IDs removed from a subscription.
     * @param subscriptionId The ID of the subscription being updated.
     * @param currentPriceIds The array of price IDs currently associated with the subscription.
     * @param newPriceIds The new array of price IDs for the subscription.
     */
    function _clearRemovedPriceUpdates(
        uint256 subscriptionId,
        bytes32[] storage currentPriceIds,
        bytes32[] memory newPriceIds
    ) internal {
        // Iterate through old price IDs
        for (uint i = 0; i < currentPriceIds.length; i++) {
            bytes32 oldPriceId = currentPriceIds[i];
            bool found = false;

            // Check if the old price ID exists in the new list
            for (uint j = 0; j < newPriceIds.length; j++) {
                if (newPriceIds[j] == oldPriceId) {
                    found = true;
                    break; // Found it, no need to check further
                }
            }

            // If not found in the new list, delete its stored update data
            if (!found) {
                delete _state.priceUpdates[subscriptionId][oldPriceId];
            }
        }
    }

    function updatePriceFeeds(
        uint256 subscriptionId,
        bytes[] calldata updateData
    ) external override {
        uint256 startGas = gasleft();

        SubscriptionStatus storage status = _state.subscriptionStatuses[
            subscriptionId
        ];
        SubscriptionParams storage params = _state.subscriptionParams[
            subscriptionId
        ];

        if (!params.isActive) {
            revert InactiveSubscription();
        }

        // Get the Pyth contract and parse price updates
        IPyth pyth = IPyth(_state.pyth);
        uint256 pythFee = pyth.getUpdateFee(updateData);

        // If we don't have enough balance, revert
        if (status.balanceInWei < pythFee) {
            revert InsufficientBalance();
        }

        // Parse the price feed updates with an acceptable timestamp range of [0, now+10s].
        // Note: We don't want to reject update data if it contains a price
        // from a market that closed a few days ago, since it will contain a timestamp
        // from the last trading period. Thus, we use a minimum timestamp of zero while parsing,
        // and we enforce the past max validity ourselves in _validateShouldUpdatePrices using
        // the highest timestamp in the update data.
        status.balanceInWei -= pythFee;
        status.totalSpent += pythFee;
        uint64 curTime = SafeCast.toUint64(block.timestamp);
        (
            PythStructs.PriceFeed[] memory priceFeeds,
            uint64[] memory slots
        ) = pyth.parsePriceFeedUpdatesWithSlotsStrict{value: pythFee}(
                updateData,
                params.priceIds,
                0, // We enforce the past max validity ourselves in _validateShouldUpdatePrices
                curTime + FUTURE_TIMESTAMP_MAX_VALIDITY_PERIOD
            );

        // Verify all price feeds have the same Pythnet slot.
        // All feeds in a subscription must be updated at the same time.
        uint64 slot = slots[0];
        for (uint8 i = 1; i < slots.length; i++) {
            if (slots[i] != slot) {
                revert PriceSlotMismatch();
            }
        }

        // Verify that update conditions are met, and that the timestamp
        // is more recent than latest stored update's. Reverts if not.
        uint256 latestPublishTime = _validateShouldUpdatePrices(
            subscriptionId,
            params,
            status,
            priceFeeds
        );

        // Update status and store the updates
        status.priceLastUpdatedAt = latestPublishTime;
        status.totalUpdates += priceFeeds.length;

        _storePriceUpdates(subscriptionId, priceFeeds);

        _processFeesAndPayKeeper(status, startGas, params.priceIds.length);

        emit PricesUpdated(subscriptionId, latestPublishTime);
    }

    /**
     * @notice Validates whether the update trigger criteria is met for a subscription. Reverts if not met.
     * @param subscriptionId The ID of the subscription (needed for reading previous prices).
     * @param params The subscription's parameters struct.
     * @param status The subscription's status struct.
     * @param priceFeeds The array of price feeds to validate.
     * @return The timestamp of the update if the trigger criteria is met, reverts if not met.
     */
    function _validateShouldUpdatePrices(
        uint256 subscriptionId,
        SubscriptionParams storage params,
        SubscriptionStatus storage status,
        PythStructs.PriceFeed[] memory priceFeeds
    ) internal view returns (uint256) {
        // Use the most recent timestamp, as some asset markets may be closed.
        // Closed markets will have a publishTime from their last trading period.
        // Since we verify all updates share the same Pythnet slot, we still ensure
        // that all price feeds are synchronized from the same update cycle.
        uint256 updateTimestamp = 0;
        for (uint8 i = 0; i < priceFeeds.length; i++) {
            if (priceFeeds[i].price.publishTime > updateTimestamp) {
                updateTimestamp = priceFeeds[i].price.publishTime;
            }
        }

        // Calculate the minimum acceptable timestamp (clamped at 0)
        // The maximum acceptable timestamp is enforced by the parsePriceFeedUpdatesWithSlots call
        uint256 minAllowedTimestamp = (block.timestamp >
            PAST_TIMESTAMP_MAX_VALIDITY_PERIOD)
            ? (block.timestamp - PAST_TIMESTAMP_MAX_VALIDITY_PERIOD)
            : 0;

        // Validate that the update timestamp is not too old
        if (updateTimestamp < minAllowedTimestamp) {
            revert TimestampTooOld(updateTimestamp, block.timestamp);
        }

        // Reject updates if they're older than the latest stored ones
        if (
            status.priceLastUpdatedAt > 0 &&
            updateTimestamp <= status.priceLastUpdatedAt
        ) {
            revert TimestampOlderThanLastUpdate(
                updateTimestamp,
                status.priceLastUpdatedAt
            );
        }

        // If updateOnHeartbeat is enabled and the heartbeat interval has passed, trigger update
        if (params.updateCriteria.updateOnHeartbeat) {
            uint256 lastUpdateTime = status.priceLastUpdatedAt;

            if (
                lastUpdateTime == 0 ||
                updateTimestamp >=
                lastUpdateTime + params.updateCriteria.heartbeatSeconds
            ) {
                return updateTimestamp;
            }
        }

        // If updateOnDeviation is enabled, check if any price has deviated enough
        if (params.updateCriteria.updateOnDeviation) {
            for (uint8 i = 0; i < priceFeeds.length; i++) {
                // Get the previous price feed for this price ID using subscriptionId
                PythStructs.PriceFeed storage previousFeed = _state
                    .priceUpdates[subscriptionId][priceFeeds[i].id];

                // If there's no previous price, this is the first update
                if (previousFeed.id == bytes32(0)) {
                    return updateTimestamp;
                }

                // Calculate the deviation percentage
                int64 currentPrice = priceFeeds[i].price.price;
                int64 previousPrice = previousFeed.price.price;

                // Skip if either price is zero to avoid division by zero
                if (previousPrice == 0 || currentPrice == 0) {
                    continue;
                }

                // Calculate absolute deviation basis points (scaled by 1e4)
                uint256 numerator = SignedMath.abs(
                    currentPrice - previousPrice
                );
                uint256 denominator = SignedMath.abs(previousPrice);
                uint256 deviationBps = Math.mulDiv(
                    numerator,
                    10_000,
                    denominator
                );

                // If deviation exceeds threshold, trigger update
                if (
                    deviationBps >= params.updateCriteria.deviationThresholdBps
                ) {
                    return updateTimestamp;
                }
            }
        }

        revert UpdateConditionsNotMet();
    }

    /// FETCH PRICES

    /**
     * @notice Internal helper function to retrieve price feeds for a subscription.
     * @param subscriptionId The ID of the subscription.
     * @param priceIds The specific price IDs requested, or empty array to get all.
     * @return priceFeeds An array of PriceFeed structs corresponding to the requested IDs.
     */
    function _getPricesInternal(
        uint256 subscriptionId,
        bytes32[] calldata priceIds
    ) internal view returns (PythStructs.PriceFeed[] memory priceFeeds) {
        if (!_state.subscriptionParams[subscriptionId].isActive) {
            revert InactiveSubscription();
        }

        SubscriptionParams storage params = _state.subscriptionParams[
            subscriptionId
        ];

        // If no price IDs provided, return all price feeds for the subscription
        if (priceIds.length == 0) {
            PythStructs.PriceFeed[]
                memory allFeeds = new PythStructs.PriceFeed[](
                    params.priceIds.length
                );
            for (uint8 i = 0; i < params.priceIds.length; i++) {
                PythStructs.PriceFeed memory priceFeed = _state.priceUpdates[
                    subscriptionId
                ][params.priceIds[i]];
                // Check if the price feed exists (price ID is valid and has been updated)
                if (priceFeed.id == bytes32(0)) {
                    revert InvalidPriceId(params.priceIds[i], bytes32(0));
                }
                allFeeds[i] = priceFeed;
            }
            return allFeeds;
        }

        // Return only the requested price feeds
        PythStructs.PriceFeed[]
            memory requestedFeeds = new PythStructs.PriceFeed[](
                priceIds.length
            );
        for (uint8 i = 0; i < priceIds.length; i++) {
            PythStructs.PriceFeed memory priceFeed = _state.priceUpdates[
                subscriptionId
            ][priceIds[i]];

            // Check if the price feed exists (price ID is valid and has been updated)
            if (priceFeed.id == bytes32(0)) {
                revert InvalidPriceId(priceIds[i], bytes32(0));
            }
            requestedFeeds[i] = priceFeed;
        }
        return requestedFeeds;
    }

    function getPricesUnsafe(
        uint256 subscriptionId,
        bytes32[] calldata priceIds
    )
        external
        view
        override
        onlyWhitelistedReader(subscriptionId)
        returns (PythStructs.Price[] memory prices)
    {
        PythStructs.PriceFeed[] memory priceFeeds = _getPricesInternal(
            subscriptionId,
            priceIds
        );
        prices = new PythStructs.Price[](priceFeeds.length);
        for (uint i = 0; i < priceFeeds.length; i++) {
            prices[i] = priceFeeds[i].price;
        }
        return prices;
    }

    function getEmaPriceUnsafe(
        uint256 subscriptionId,
        bytes32[] calldata priceIds
    )
        external
        view
        override
        onlyWhitelistedReader(subscriptionId)
        returns (PythStructs.Price[] memory prices)
    {
        PythStructs.PriceFeed[] memory priceFeeds = _getPricesInternal(
            subscriptionId,
            priceIds
        );
        prices = new PythStructs.Price[](priceFeeds.length);
        for (uint i = 0; i < priceFeeds.length; i++) {
            prices[i] = priceFeeds[i].emaPrice;
        }
        return prices;
    }

    /// BALANCE MANAGEMENT

    function addFunds(uint256 subscriptionId) external payable override {
        SubscriptionParams storage params = _state.subscriptionParams[
            subscriptionId
        ];
        SubscriptionStatus storage status = _state.subscriptionStatuses[
            subscriptionId
        ];

        if (!params.isActive) {
            revert InactiveSubscription();
        }

        // Check deposit limit for permanent subscriptions
        if (params.isPermanent && msg.value > MAX_DEPOSIT_LIMIT) {
            revert MaxDepositLimitExceeded();
        }

        status.balanceInWei += msg.value;
<<<<<<< HEAD

        // If subscription is active, ensure minimum balance is maintained
        if (params.isActive) {
            uint256 minimumBalance = this.getMinimumBalance(
                uint8(params.priceIds.length)
            );
            if (status.balanceInWei < minimumBalance) {
                revert InsufficientBalance();
            }
        }
=======
>>>>>>> ff58d779
    }

    function withdrawFunds(
        uint256 subscriptionId,
        uint256 amount
    ) external override onlyManager(subscriptionId) {
        SubscriptionStatus storage status = _state.subscriptionStatuses[
            subscriptionId
        ];
        SubscriptionParams storage params = _state.subscriptionParams[
            subscriptionId
        ];

        // Prevent withdrawals from permanent subscriptions
        if (params.isPermanent) {
            revert CannotUpdatePermanentSubscription();
        }

        if (status.balanceInWei < amount) {
            revert InsufficientBalance();
        }

        // If subscription is active, ensure minimum balance is maintained
        if (params.isActive) {
            uint256 minimumBalance = this.getMinimumBalance(
                uint8(params.priceIds.length)
            );
            if (status.balanceInWei - amount < minimumBalance) {
                revert InsufficientBalance();
            }
        }

        status.balanceInWei -= amount;

        (bool sent, ) = msg.sender.call{value: amount}("");
        require(sent, "Failed to send funds");
    }

    // FETCH SUBSCRIPTIONS

    function getSubscription(
        uint256 subscriptionId
    )
        external
        view
        override
        returns (
            SubscriptionParams memory params,
            SubscriptionStatus memory status
        )
    {
        return (
            _state.subscriptionParams[subscriptionId],
            _state.subscriptionStatuses[subscriptionId]
        );
    }

    // This function is intentionally public with no access control to allow keepers to discover active subscriptions
    function getActiveSubscriptions(
        uint256 startIndex,
        uint256 maxResults
    )
        external
        view
        override
        returns (
            uint256[] memory subscriptionIds,
            SubscriptionParams[] memory subscriptionParams,
            uint256 totalCount
        )
    {
        totalCount = _state.activeSubscriptionIds.length;

        // If startIndex is beyond the total count, return empty arrays
        if (startIndex >= totalCount) {
            return (new uint256[](0), new SubscriptionParams[](0), totalCount);
        }

        // Calculate how many results to return (bounded by maxResults and remaining items)
        uint256 resultCount = totalCount - startIndex;
        if (resultCount > maxResults) {
            resultCount = maxResults;
        }

        // Create arrays for subscription IDs and parameters
        subscriptionIds = new uint256[](resultCount);
        subscriptionParams = new SubscriptionParams[](resultCount);

        // Populate the arrays with the requested page of active subscriptions
        for (uint256 i = 0; i < resultCount; i++) {
            uint256 subscriptionId = _state.activeSubscriptionIds[
                startIndex + i
            ];
            subscriptionIds[i] = subscriptionId;
            subscriptionParams[i] = _state.subscriptionParams[subscriptionId];
        }

        return (subscriptionIds, subscriptionParams, totalCount);
    }

    /**
     * @notice Returns the minimum balance an active subscription of a given size needs to hold.
     * @param numPriceFeeds The number of price feeds in the subscription.
     */
    function getMinimumBalance(
        uint8 numPriceFeeds
    ) external view override returns (uint256 minimumBalanceInWei) {
        // TODO: Consider adding a base minimum balance independent of feed count
        return uint256(numPriceFeeds) * this.getMinimumBalancePerFeed();
    }

    // ACCESS CONTROL MODIFIERS

    modifier onlyManager(uint256 subscriptionId) {
        if (_state.subscriptionManager[subscriptionId] != msg.sender) {
            revert Unauthorized();
        }
        _;
    }

    modifier onlyWhitelistedReader(uint256 subscriptionId) {
        // Manager is always allowed
        if (_state.subscriptionManager[subscriptionId] == msg.sender) {
            _;
            return;
        }

        // If whitelist is not used, allow any reader
        if (!_state.subscriptionParams[subscriptionId].whitelistEnabled) {
            _;
            return;
        }

        // Check if caller is in whitelist
        address[] storage whitelist = _state
            .subscriptionParams[subscriptionId]
            .readerWhitelist;
        bool isWhitelisted = false;
        for (uint i = 0; i < whitelist.length; i++) {
            if (whitelist[i] == msg.sender) {
                isWhitelisted = true;
                break;
            }
        }

        if (!isWhitelisted) {
            revert Unauthorized();
        }
        _;
    }

    /**
     * @notice Adds a subscription to the active subscriptions list.
     * @param subscriptionId The ID of the subscription to add.
     */
    function _addToActiveSubscriptions(uint256 subscriptionId) internal {
        // Only add if not already in the list
        if (_state.activeSubscriptionIndex[subscriptionId] == 0) {
            _state.activeSubscriptionIds.push(subscriptionId);

            // Store the index as 1-based, 0 means not in the list
            _state.activeSubscriptionIndex[subscriptionId] = _state
                .activeSubscriptionIds
                .length;
        }
    }

    /**
     * @notice Removes a subscription from the active subscriptions list.
     * @param subscriptionId The ID of the subscription to remove.
     */
    function _removeFromActiveSubscriptions(uint256 subscriptionId) internal {
        uint256 index = _state.activeSubscriptionIndex[subscriptionId];

        // Only remove if it's in the list
        if (index > 0) {
            // Adjust index to be 0-based instead of 1-based
            index = index - 1;

            // If it's not the last element, move the last element to its position
            if (index < _state.activeSubscriptionIds.length - 1) {
                uint256 lastId = _state.activeSubscriptionIds[
                    _state.activeSubscriptionIds.length - 1
                ];
                _state.activeSubscriptionIds[index] = lastId;
                _state.activeSubscriptionIndex[lastId] = index + 1; // 1-based index
            }

            // Remove the last element
            _state.activeSubscriptionIds.pop();
            _state.activeSubscriptionIndex[subscriptionId] = 0;
        }
    }

    /**
     * @notice Internal function to store the parsed price feeds.
     * @param subscriptionId The ID of the subscription.
     * @param priceFeeds The array of price feeds to store.
     */
    function _storePriceUpdates(
        uint256 subscriptionId,
        PythStructs.PriceFeed[] memory priceFeeds
    ) internal {
        for (uint8 i = 0; i < priceFeeds.length; i++) {
            _state.priceUpdates[subscriptionId][priceFeeds[i].id] = priceFeeds[
                i
            ];
        }
    }

    /**
     * @notice Internal function to calculate total fees, deduct from balance, and pay the keeper.
     * @dev This function sends funds to `msg.sender`, so be sure that this is being called by a keeper.
     * @dev Note that the Pyth fee is already paid in the parsePriceFeedUpdatesWithSlots call.
     * @param status Storage reference to the subscription's status.
     * @param startGas Gas remaining at the start of the parent function call.
     * @param numPriceIds Number of price IDs being updated.
     */
    function _processFeesAndPayKeeper(
        SubscriptionStatus storage status,
        uint256 startGas,
        uint256 numPriceIds
    ) internal {
        // Calculate fee components
        uint256 gasCost = (startGas - gasleft() + GAS_OVERHEAD) * tx.gasprice;
        uint256 keeperSpecificFee = uint256(_state.singleUpdateKeeperFeeInWei) *
            numPriceIds;
        uint256 totalKeeperFee = gasCost + keeperSpecificFee;

        // Check balance
        if (status.balanceInWei < totalKeeperFee) {
            revert InsufficientBalance();
        }

        status.balanceInWei -= totalKeeperFee;
        status.totalSpent += totalKeeperFee;

        // Pay keeper and update status
        (bool sent, ) = msg.sender.call{value: totalKeeperFee}("");
        if (!sent) {
            revert KeeperPaymentFailed();
        }
    }
}<|MERGE_RESOLUTION|>--- conflicted
+++ resolved
@@ -541,7 +541,6 @@
         }
 
         status.balanceInWei += msg.value;
-<<<<<<< HEAD
 
         // If subscription is active, ensure minimum balance is maintained
         if (params.isActive) {
@@ -552,8 +551,6 @@
                 revert InsufficientBalance();
             }
         }
-=======
->>>>>>> ff58d779
     }
 
     function withdrawFunds(
