// SPDX-License-Identifier: Apache 2

pragma solidity ^0.8.0;

import "forge-std/Test.sol";
import "forge-std/console.sol";
import "@pythnetwork/pyth-sdk-solidity/IPyth.sol";
import "@openzeppelin/contracts/proxy/ERC1967/ERC1967Proxy.sol";
import "./utils/PulseSchedulerTestUtils.t.sol";
import "../contracts/pulse/scheduler/SchedulerUpgradeable.sol";
import "../contracts/pulse/scheduler/IScheduler.sol";
import "../contracts/pulse/scheduler/SchedulerState.sol";
import "../contracts/pulse/scheduler/SchedulerEvents.sol";
import "../contracts/pulse/scheduler/SchedulerErrors.sol";

contract MockReader {
    address private _scheduler;

    constructor(address scheduler) {
        _scheduler = scheduler;
    }

    function getPricesUnsafe(
        uint256 subscriptionId,
        bytes32[] memory priceIds
    ) external view returns (PythStructs.Price[] memory) {
        return IScheduler(_scheduler).getPricesUnsafe(subscriptionId, priceIds);
    }

    function getEmaPriceUnsafe(
        uint256 subscriptionId,
        bytes32[] memory priceIds
    ) external view returns (PythStructs.Price[] memory) {
        return
            IScheduler(_scheduler).getEmaPriceUnsafe(subscriptionId, priceIds);
    }

    function verifyPriceFeeds(
        uint256 subscriptionId,
        bytes32[] memory priceIds,
        PythStructs.PriceFeed[] memory expectedFeeds
    ) external view returns (bool) {
        PythStructs.Price[] memory actualPrices = IScheduler(_scheduler)
            .getPricesUnsafe(subscriptionId, priceIds);

        if (actualPrices.length != expectedFeeds.length) {
            return false;
        }

        for (uint i = 0; i < actualPrices.length; i++) {
            if (
                actualPrices[i].price != expectedFeeds[i].price.price ||
                actualPrices[i].conf != expectedFeeds[i].price.conf ||
                actualPrices[i].publishTime !=
                expectedFeeds[i].price.publishTime
            ) {
                return false;
            }
        }

        return true;
    }
}

contract SchedulerTest is Test, SchedulerEvents, PulseSchedulerTestUtils {
    ERC1967Proxy public proxy;
    SchedulerUpgradeable public scheduler;
    MockReader public reader;
    address public owner;
    address public admin;
    address public pyth;
    address public pusher;

    function setUp() public {
        owner = address(1);
        admin = address(2);
        pyth = address(3);
        pusher = address(4);

        SchedulerUpgradeable _scheduler = new SchedulerUpgradeable();
        proxy = new ERC1967Proxy(address(_scheduler), "");
        scheduler = SchedulerUpgradeable(address(proxy));

        scheduler.initialize(owner, admin, pyth);

        reader = new MockReader(address(proxy));

        // Start tests at a high timestamp to avoid underflow when we set
        // `minPublishTime = timestamp - 1 hour` in updatePriceFeeds
        vm.warp(100000);

        // Give pusher 100 ETH for testing
        vm.deal(pusher, 100 ether);
    }

    function testCreateSubscription() public {
<<<<<<< HEAD
        SchedulerState.SubscriptionParams
            memory params = createDefaultSubscriptionParams(2, address(reader));
=======
        uint256 numFeeds = 2; // Corresponds to default createPriceIds()
        SchedulerState.SubscriptionParams
            memory params = _createDefaultSubscriptionParams(numFeeds);
>>>>>>> ca1200ac
        bytes32[] memory priceIds = params.priceIds; // Get the generated price IDs

        // Calculate minimum balance
        uint256 minimumBalance = scheduler.getMinimumBalance(
            uint8(priceIds.length)
        );

        // Add subscription with minimum balance
        vm.expectEmit();
        emit SubscriptionCreated(1, address(this));

        uint256 subscriptionId = scheduler.createSubscription{
            value: minimumBalance
        }(params);
        assertEq(subscriptionId, 1, "Subscription ID should be 1");

        // Verify subscription was added correctly
        (
            SchedulerState.SubscriptionParams memory storedParams,
            SchedulerState.SubscriptionStatus memory status
        ) = scheduler.getSubscription(subscriptionId);

        assertEq(
            storedParams.priceIds.length,
            priceIds.length,
            "Price IDs length mismatch"
        );
        assertEq(
            storedParams.readerWhitelist.length,
            params.readerWhitelist.length,
            "Whitelist length mismatch"
        );
        assertEq(
            storedParams.whitelistEnabled,
            params.whitelistEnabled,
            "whitelistEnabled should match"
        );
        assertTrue(storedParams.isActive, "Subscription should be active");
        assertEq(
            storedParams.updateCriteria.heartbeatSeconds,
            params.updateCriteria.heartbeatSeconds,
            "Heartbeat seconds mismatch"
        );
        assertEq(
            storedParams.updateCriteria.deviationThresholdBps,
            params.updateCriteria.deviationThresholdBps,
            "Deviation threshold mismatch"
        );
        assertEq(
            storedParams.gasConfig.maxBaseFeeMultiplierCapPct,
            params.gasConfig.maxBaseFeeMultiplierCapPct,
            "Max gas multiplier mismatch"
        );

        assertEq(
            status.balanceInWei,
            minimumBalance,
            "Initial balance should match minimum balance"
        );
    }

    function testUpdateSubscription() public {
        // First add a subscription
        uint256 subscriptionId = addTestSubscription(
            scheduler,
            address(reader)
        );

        // Create updated parameters
        bytes32[] memory newPriceIds = createPriceIds(3); // Add one more price ID
        address[] memory newReaderWhitelist = new address[](2);
        newReaderWhitelist[0] = address(reader);
        newReaderWhitelist[1] = address(0x123);

        SchedulerState.UpdateCriteria memory newUpdateCriteria = SchedulerState
            .UpdateCriteria({
                updateOnHeartbeat: true,
                heartbeatSeconds: 120, // Changed from 60
                updateOnDeviation: true,
                deviationThresholdBps: 200 // Changed from 100
            });

        SchedulerState.GasConfig memory newGasConfig = SchedulerState
            .GasConfig({
                maxBaseFeeMultiplierCapPct: 20_000, // Changed from 10_000
                maxPriorityFeeMultiplierCapPct: 20_000 // Changed from 10_000
            });

        SchedulerState.SubscriptionParams memory newParams = SchedulerState
            .SubscriptionParams({
                priceIds: newPriceIds,
                readerWhitelist: newReaderWhitelist,
                whitelistEnabled: false, // Changed from true
                isActive: true,
                isPermanent: false,
                updateCriteria: newUpdateCriteria,
                gasConfig: newGasConfig
            });

        // Update subscription
        vm.expectEmit();
        emit SubscriptionUpdated(subscriptionId);

        scheduler.updateSubscription(subscriptionId, newParams);

        // Verify subscription was updated correctly
        (SchedulerState.SubscriptionParams memory storedParams, ) = scheduler
            .getSubscription(subscriptionId);

        assertEq(
            storedParams.priceIds.length,
            newPriceIds.length,
            "Price IDs length mismatch"
        );
        assertEq(
            storedParams.readerWhitelist.length,
            newReaderWhitelist.length,
            "Whitelist length mismatch"
        );
        assertEq(
            storedParams.whitelistEnabled,
            false,
            "whitelistEnabled should be false"
        );
        assertEq(
            storedParams.updateCriteria.heartbeatSeconds,
            120,
            "Heartbeat seconds mismatch"
        );
        assertEq(
            storedParams.updateCriteria.deviationThresholdBps,
            200,
            "Deviation threshold mismatch"
        );
        assertEq(
            storedParams.gasConfig.maxBaseFeeMultiplierCapPct,
            20_000,
            "Max gas multiplier mismatch"
        );
    }

    function testUpdateSubscriptionClearsRemovedPriceFeeds() public {
        // 1. Setup: Add subscription with 3 price feeds, update prices
        uint8 numInitialFeeds = 3;
        uint256 subscriptionId = addTestSubscriptionWithFeeds(
            scheduler,
            numInitialFeeds,
            address(reader)
        );
        uint256 fundAmount = 1 ether;
        scheduler.addFunds{value: fundAmount}(subscriptionId);

        bytes32[] memory initialPriceIds = createPriceIds(numInitialFeeds);
        uint64 publishTime = SafeCast.toUint64(block.timestamp);
        PythStructs.PriceFeed[] memory initialPriceFeeds;
        uint64[] memory slots;
        (initialPriceFeeds, slots) = createMockPriceFeedsWithSlots(
            publishTime,
            numInitialFeeds
        );

        mockParsePriceFeedUpdatesWithSlots(pyth, initialPriceFeeds, slots);
        bytes[] memory updateData = createMockUpdateData(initialPriceFeeds);

        vm.prank(pusher);
        scheduler.updatePriceFeeds(subscriptionId, updateData, initialPriceIds);

        // Verify initial state: All 3 feeds should be readable
        assertTrue(
            reader.verifyPriceFeeds(
                subscriptionId,
                initialPriceIds,
                initialPriceFeeds
            ),
            "Initial price feeds verification failed"
        );

        // 2. Action: Update subscription to remove the last price feed
        bytes32[] memory newPriceIds = new bytes32[](numInitialFeeds - 1);
        for (uint i = 0; i < newPriceIds.length; i++) {
            newPriceIds[i] = initialPriceIds[i];
        }
        bytes32 removedPriceId = initialPriceIds[numInitialFeeds - 1]; // The ID we removed

        (SchedulerState.SubscriptionParams memory currentParams, ) = scheduler
            .getSubscription(subscriptionId);
        SchedulerState.SubscriptionParams memory newParams = currentParams; // Copy existing params
        newParams.priceIds = newPriceIds; // Update price IDs

        vm.expectEmit(); // Expect SubscriptionUpdated
        emit SubscriptionUpdated(subscriptionId);
        scheduler.updateSubscription(subscriptionId, newParams);

        // 3. Verification:
        // - Querying the removed price ID should revert
        bytes32[] memory removedIdArray = new bytes32[](1);
        removedIdArray[0] = removedPriceId;
        vm.expectRevert(
            abi.encodeWithSelector(
                InvalidPriceId.selector,
                removedPriceId,
                bytes32(0)
            )
        );
        scheduler.getPricesUnsafe(subscriptionId, removedIdArray);

        // - Querying the remaining price IDs should still work
        PythStructs.PriceFeed[]
            memory expectedRemainingFeeds = new PythStructs.PriceFeed[](
                newPriceIds.length
            );
        for (uint i = 0; i < newPriceIds.length; i++) {
            expectedRemainingFeeds[i] = initialPriceFeeds[i]; // Prices remain from the initial update
        }
        assertTrue(
            reader.verifyPriceFeeds(
                subscriptionId,
                newPriceIds,
                expectedRemainingFeeds
            ),
            "Remaining price feeds verification failed after update"
        );

        // - Querying all feeds (empty array) should return only the remaining feeds
        PythStructs.Price[] memory allPricesAfterUpdate = scheduler
            .getPricesUnsafe(subscriptionId, new bytes32[](0));
        assertEq(
            allPricesAfterUpdate.length,
            newPriceIds.length,
            "Querying all should only return remaining feeds"
        );
    }

    function testcreateSubscriptionWithInsufficientFundsReverts() public {
<<<<<<< HEAD
        uint8 numFeeds = 2;
        SchedulerState.SubscriptionParams
            memory params = createDefaultSubscriptionParams(
                numFeeds,
                address(reader)
            );
=======
        uint256 numFeeds = 2;
        SchedulerState.SubscriptionParams
            memory params = _createDefaultSubscriptionParams(numFeeds);
>>>>>>> ca1200ac

        // Calculate minimum balance
        uint256 minimumBalance = scheduler.getMinimumBalance(
            uint8(params.priceIds.length)
        );

        // Try to add subscription with insufficient funds
        vm.expectRevert(abi.encodeWithSelector(InsufficientBalance.selector));
        scheduler.createSubscription{value: minimumBalance - 1 wei}(params);
    }

    function testActivateDeactivateSubscription() public {
<<<<<<< HEAD
        uint256 subscriptionId = addTestSubscription(
            scheduler,
            address(reader)
        );
=======
        uint256 subscriptionId = addTestSubscription();
>>>>>>> ca1200ac

        // Get current params
        (SchedulerState.SubscriptionParams memory params, ) = scheduler
            .getSubscription(subscriptionId);

        // Deactivate subscription using updateSubscription
        params.isActive = false;

        vm.expectEmit();
        emit SubscriptionDeactivated(subscriptionId);
        vm.expectEmit();
        emit SubscriptionUpdated(subscriptionId);

        scheduler.updateSubscription(subscriptionId, params);

        // Verify subscription was deactivated
        (
            SchedulerState.SubscriptionParams memory storedParams,
            SchedulerState.SubscriptionStatus memory status
        ) = scheduler.getSubscription(subscriptionId);

        assertFalse(storedParams.isActive, "Subscription should be inactive");

        // Reactivate subscription using updateSubscription
        params.isActive = true;

        vm.expectEmit();
        emit SubscriptionActivated(subscriptionId);
        vm.expectEmit();
        emit SubscriptionUpdated(subscriptionId);

        scheduler.updateSubscription(subscriptionId, params);

        // Verify subscription was reactivated
        (storedParams, status) = scheduler.getSubscription(subscriptionId);

        assertTrue(storedParams.isActive, "Subscription should be active");
        assertTrue(
            storedParams.isActive,
            "Subscription params should show active"
        );
    }

    function testAddFunds() public {
        // First add a subscription
        uint256 subscriptionId = addTestSubscription(
            scheduler,
            address(reader)
        );

        // Get initial balance (which includes minimum balance)
        (, SchedulerState.SubscriptionStatus memory initialStatus) = scheduler
            .getSubscription(subscriptionId);
        uint256 initialBalance = initialStatus.balanceInWei;

        // Add funds
        uint256 fundAmount = 1 ether;
        scheduler.addFunds{value: fundAmount}(subscriptionId);

        // Verify funds were added
        (, SchedulerState.SubscriptionStatus memory status) = scheduler
            .getSubscription(subscriptionId);

        assertEq(
            status.balanceInWei,
            initialBalance + fundAmount,
            "Balance should match initial balance plus added funds"
        );
    }

    function testWithdrawFunds() public {
        // Add a subscription and get the parameters
<<<<<<< HEAD
        uint256 subscriptionId = addTestSubscription(
            scheduler,
            address(reader)
        );
=======
        uint256 subscriptionId = addTestSubscription();
>>>>>>> ca1200ac
        (SchedulerState.SubscriptionParams memory params, ) = scheduler
            .getSubscription(subscriptionId);
        uint256 minimumBalance = scheduler.getMinimumBalance(
            uint8(params.priceIds.length)
        );

        // Add extra funds
        uint256 extraFunds = 1 ether;
        scheduler.addFunds{value: extraFunds}(subscriptionId);

        // Get initial balance
        uint256 initialBalance = address(this).balance;

        // Withdraw extra funds
        scheduler.withdrawFunds(subscriptionId, extraFunds);

        // Verify funds were withdrawn
        (, SchedulerState.SubscriptionStatus memory status) = scheduler
            .getSubscription(subscriptionId);

        assertEq(
            status.balanceInWei,
            minimumBalance,
            "Remaining balance should be minimum balance"
        );
        assertEq(
            address(this).balance,
            initialBalance + extraFunds,
            "Withdrawn amount not received"
        );

        // Try to withdraw below minimum balance
        vm.expectRevert(abi.encodeWithSelector(InsufficientBalance.selector));
        scheduler.withdrawFunds(subscriptionId, 1 wei);

        // Deactivate subscription
        params.isActive = false;
        scheduler.updateSubscription(subscriptionId, params);

        // Now we should be able to withdraw all funds
        scheduler.withdrawFunds(subscriptionId, minimumBalance);

        // Verify all funds were withdrawn
        (, status) = scheduler.getSubscription(subscriptionId);

        assertEq(
            status.balanceInWei,
            0,
            "Balance should be 0 after withdrawing all funds"
        );
    }

    function testPermanentSubscription() public {
<<<<<<< HEAD
        uint256 subscriptionId = addTestSubscription(
            scheduler,
            address(reader)
        );
=======
        uint256 subscriptionId = addTestSubscription();
>>>>>>> ca1200ac

        // Verify subscription was created as non-permanent initially
        (SchedulerState.SubscriptionParams memory params, ) = scheduler
            .getSubscription(subscriptionId);
        assertFalse(params.isPermanent, "Should not be permanent initially");

        // Make it permanent
        params.isPermanent = true;
        scheduler.updateSubscription(subscriptionId, params);

        // Verify subscription is now permanent
        (SchedulerState.SubscriptionParams memory storedParams, ) = scheduler
            .getSubscription(subscriptionId);
        assertTrue(
            storedParams.isPermanent,
            "Subscription should be permanent"
        );

        // Test 1: Cannot disable isPermanent flag
        SchedulerState.SubscriptionParams memory updatedParams = storedParams;
        updatedParams.isPermanent = false;

        vm.expectRevert(
            abi.encodeWithSelector(
                IllegalPermanentSubscriptionModification.selector
            )
        );
        scheduler.updateSubscription(subscriptionId, updatedParams);

        // Test 2: Cannot remove price feeds
        updatedParams = storedParams;
        bytes32[] memory reducedPriceIds = new bytes32[](
            params.priceIds.length - 1
        );
        for (uint i = 0; i < reducedPriceIds.length; i++) {
            reducedPriceIds[i] = params.priceIds[i];
        }
        updatedParams.priceIds = reducedPriceIds;

        vm.expectRevert(
            abi.encodeWithSelector(
                IllegalPermanentSubscriptionModification.selector
            )
        );
        scheduler.updateSubscription(subscriptionId, updatedParams);

        // Test 3: Cannot withdraw funds
        uint256 extraFunds = 1 ether;
        vm.deal(address(0x123), extraFunds);

        // Anyone can add funds (not just manager)
        vm.prank(address(0x123));
        scheduler.addFunds{value: extraFunds}(subscriptionId);

        vm.expectRevert(
            abi.encodeWithSelector(
                IllegalPermanentSubscriptionModification.selector
            )
        );
        scheduler.withdrawFunds(subscriptionId, 0.1 ether);

        // Test 4: Can still add more price feeds
        updatedParams = storedParams;
        bytes32[] memory expandedPriceIds = new bytes32[](
            params.priceIds.length + 1
        );
        for (uint i = 0; i < params.priceIds.length; i++) {
            expandedPriceIds[i] = params.priceIds[i];
        }
        expandedPriceIds[params.priceIds.length] = bytes32(
            uint256(keccak256(abi.encodePacked("additional-price-id")))
        );
        updatedParams.priceIds = expandedPriceIds;
        updatedParams.isPermanent = true; // Ensure we keep isPermanent flag set to true

        scheduler.updateSubscription(subscriptionId, updatedParams);

        // Verify price feeds were added
        (storedParams, ) = scheduler.getSubscription(subscriptionId);
        assertEq(
            storedParams.priceIds.length,
            params.priceIds.length + 1,
            "Should be able to add price feeds to permanent subscription"
        );
<<<<<<< HEAD
=======

        // Test 5: Cannot change gasConfig
        updatedParams = storedParams;
        updatedParams.gasConfig.maxBaseFeeMultiplierCapPct =
            storedParams.gasConfig.maxBaseFeeMultiplierCapPct +
            100;
        vm.expectRevert(
            abi.encodeWithSelector(
                IllegalPermanentSubscriptionModification.selector
            )
        );
        scheduler.updateSubscription(subscriptionId, updatedParams);

        // Test 6: Cannot change updateCriteria
        updatedParams = storedParams;
        updatedParams.updateCriteria.heartbeatSeconds =
            storedParams.updateCriteria.heartbeatSeconds +
            60;
        vm.expectRevert(
            abi.encodeWithSelector(
                IllegalPermanentSubscriptionModification.selector
            )
        );
        scheduler.updateSubscription(subscriptionId, updatedParams);

        // Test 7: Cannot change whitelistEnabled
        updatedParams = storedParams;
        updatedParams.whitelistEnabled = !storedParams.whitelistEnabled;
        vm.expectRevert(
            abi.encodeWithSelector(
                IllegalPermanentSubscriptionModification.selector
            )
        );
        scheduler.updateSubscription(subscriptionId, updatedParams);

        // Test 8: Cannot change the set of readers in the whitelist (add one)
        updatedParams = storedParams;
        address[] memory expandedWhitelist = new address[](
            storedParams.readerWhitelist.length + 1
        );
        for (uint i = 0; i < storedParams.readerWhitelist.length; i++) {
            expandedWhitelist[i] = storedParams.readerWhitelist[i];
        }
        expandedWhitelist[storedParams.readerWhitelist.length] = address(0x456);
        updatedParams.readerWhitelist = expandedWhitelist;
        vm.expectRevert(
            abi.encodeWithSelector(
                IllegalPermanentSubscriptionModification.selector
            )
        );
        scheduler.updateSubscription(subscriptionId, updatedParams);

        // Test 9: Cannot change the set of readers in the whitelist (remove one)
        // Requires at least one reader in the initial setup
        if (storedParams.readerWhitelist.length > 0) {
            updatedParams = storedParams;
            address[] memory reducedWhitelist = new address[](
                storedParams.readerWhitelist.length - 1
            );
            for (uint i = 0; i < reducedWhitelist.length; i++) {
                reducedWhitelist[i] = storedParams.readerWhitelist[i];
            }
            updatedParams.readerWhitelist = reducedWhitelist;
            vm.expectRevert(
                abi.encodeWithSelector(
                    IllegalPermanentSubscriptionModification.selector
                )
            );
            scheduler.updateSubscription(subscriptionId, updatedParams);
        }

        // Test 10: Cannot deactivate a permanent subscription
        updatedParams = storedParams;
        updatedParams.isActive = false;
        vm.expectRevert(
            abi.encodeWithSelector(
                IllegalPermanentSubscriptionModification.selector
            )
        );
        scheduler.updateSubscription(subscriptionId, updatedParams);
>>>>>>> ca1200ac
    }

    function testMakeExistingSubscriptionPermanent() public {
        // First create a non-permanent subscription
<<<<<<< HEAD
        uint256 subscriptionId = addTestSubscription(
            scheduler,
            address(reader)
        );
=======
        uint256 subscriptionId = addTestSubscription();
>>>>>>> ca1200ac

        // Verify it's not permanent
        (SchedulerState.SubscriptionParams memory params, ) = scheduler
            .getSubscription(subscriptionId);

        assertFalse(
            params.isPermanent,
            "Subscription should not be permanent initially"
        );

        // Make it permanent
        params.isPermanent = true;
        scheduler.updateSubscription(subscriptionId, params);

        // Verify it's now permanent
        (params, ) = scheduler.getSubscription(subscriptionId);
        assertTrue(params.isPermanent, "Subscription should now be permanent");

        // Verify we can't make it non-permanent again
        params.isPermanent = false;
        vm.expectRevert(
            abi.encodeWithSelector(
                IllegalPermanentSubscriptionModification.selector
            )
        );
        scheduler.updateSubscription(subscriptionId, params);
    }

    function testAnyoneCanAddFunds() public {
        // Create a subscription
<<<<<<< HEAD
        uint256 subscriptionId = addTestSubscription(
            scheduler,
            address(reader)
        );
=======
        uint256 subscriptionId = addTestSubscription();
>>>>>>> ca1200ac

        // Get initial balance
        (, SchedulerState.SubscriptionStatus memory initialStatus) = scheduler
            .getSubscription(subscriptionId);
        uint256 initialBalance = initialStatus.balanceInWei;

        // Have a different address add funds
        address funder = address(0x123);
        uint256 fundAmount = 1 ether;
        vm.deal(funder, fundAmount);

        vm.prank(funder);
        scheduler.addFunds{value: fundAmount}(subscriptionId);

        // Verify funds were added
        (, SchedulerState.SubscriptionStatus memory status) = scheduler
            .getSubscription(subscriptionId);

        assertEq(
            status.balanceInWei,
            initialBalance + fundAmount,
            "Balance should be increased by the funded amount"
        );
    }

    function testUpdatePriceFeedsWorks() public {
        // --- First Update ---
        // Add a subscription and funds
        uint256 subscriptionId = addTestSubscription(
            scheduler,
            address(reader)
        ); // Uses heartbeat 60s, deviation 100bps
        uint256 fundAmount = 2 ether; // Add enough for two updates
        scheduler.addFunds{value: fundAmount}(subscriptionId);

        // Create price feeds and mock Pyth response for first update
        bytes32[] memory priceIds = createPriceIds();
        uint64 publishTime1 = SafeCast.toUint64(block.timestamp);
        PythStructs.PriceFeed[] memory priceFeeds1;
        uint64[] memory slots;
        (priceFeeds1, slots) = createMockPriceFeedsWithSlots(
            publishTime1,
            priceIds.length
        );

        mockParsePriceFeedUpdatesWithSlots(pyth, priceFeeds1, slots);
        bytes[] memory updateData1 = createMockUpdateData(priceFeeds1);

        // Perform first update
        vm.expectEmit();
        emit PricesUpdated(subscriptionId, publishTime1);
        vm.prank(pusher);

        vm.breakpoint("a");
        scheduler.updatePriceFeeds(subscriptionId, updateData1, priceIds);

        // Verify first update
        (, SchedulerState.SubscriptionStatus memory status1) = scheduler
            .getSubscription(subscriptionId);
        assertEq(
            status1.priceLastUpdatedAt,
            publishTime1,
            "First update timestamp incorrect"
        );
        assertEq(
            status1.totalUpdates,
            1,
            "Total updates should be 1 after first update"
        );
        assertTrue(
            status1.totalSpent > 0,
            "Total spent should be > 0 after first update"
        );
        uint256 spentAfterFirst = status1.totalSpent; // Store spent amount

        // --- Second Update ---
        // Advance time beyond heartbeat interval (e.g., 100 seconds)
        vm.warp(block.timestamp + 100);

        // Create price feeds for second update by cloning first update and modifying
        uint64 publishTime2 = SafeCast.toUint64(block.timestamp);
        PythStructs.PriceFeed[]
            memory priceFeeds2 = new PythStructs.PriceFeed[](
                priceFeeds1.length
            );
        for (uint i = 0; i < priceFeeds1.length; i++) {
            priceFeeds2[i] = priceFeeds1[i]; // Clone the feed struct
            priceFeeds2[i].price.publishTime = publishTime2; // Update timestamp

            // Apply a 100 bps price increase (satisfies update criteria)
            int64 priceDiff = int64(
                (uint64(priceFeeds1[i].price.price) * 100) / 10_000
            );
            priceFeeds2[i].price.price = priceFeeds1[i].price.price + priceDiff;
            priceFeeds2[i].emaPrice.publishTime = publishTime2;
        }

        mockParsePriceFeedUpdatesWithSlots(pyth, priceFeeds2, slots); // Mock for the second call
        bytes[] memory updateData2 = createMockUpdateData(priceFeeds2);

        // Perform second update
        vm.expectEmit();
        emit PricesUpdated(subscriptionId, publishTime2);
        vm.prank(pusher);

        vm.breakpoint("b");
        scheduler.updatePriceFeeds(subscriptionId, updateData2, priceIds);

        // Verify second update
        (, SchedulerState.SubscriptionStatus memory status2) = scheduler
            .getSubscription(subscriptionId);
        assertEq(
            status2.priceLastUpdatedAt,
            publishTime2,
            "Second update timestamp incorrect"
        );
        assertEq(
            status2.totalUpdates,
            2,
            "Total updates should be 2 after second update"
        );
        assertTrue(
            status2.totalSpent > spentAfterFirst,
            "Total spent should increase after second update"
        );
        // Verify price feed data using the reader contract for the second update
        assertTrue(
            reader.verifyPriceFeeds(
                subscriptionId,
                new bytes32[](0),
                priceFeeds2
            ),
            "Price feeds verification failed after second update"
        );
    }

    function testUpdatePriceFeedsRevertsOnHeartbeatUpdateConditionNotMet()
        public
    {
        // Add a subscription with only heartbeat criteria (60 seconds)
        uint32 heartbeat = 60;
        SchedulerState.UpdateCriteria memory criteria = SchedulerState
            .UpdateCriteria({
                updateOnHeartbeat: true,
                heartbeatSeconds: heartbeat,
                updateOnDeviation: false,
                deviationThresholdBps: 0
            });
        uint256 subscriptionId = addTestSubscriptionWithUpdateCriteria(
            scheduler,
            criteria,
            address(reader)
        );
        uint256 fundAmount = 1 ether;
        scheduler.addFunds{value: fundAmount}(subscriptionId);
        // First update to set initial timestamp
        bytes32[] memory priceIds = createPriceIds();
        uint64 publishTime1 = SafeCast.toUint64(block.timestamp);
        PythStructs.PriceFeed[] memory priceFeeds1;
        uint64[] memory slots1;
        (priceFeeds1, slots1) = createMockPriceFeedsWithSlots(publishTime1, 2);
        mockParsePriceFeedUpdatesWithSlots(pyth, priceFeeds1, slots1);
        bytes[] memory updateData1 = createMockUpdateData(priceFeeds1);
        vm.prank(pusher);
        scheduler.updatePriceFeeds(subscriptionId, updateData1, priceIds);

        // Prepare second update within heartbeat interval
        vm.warp(block.timestamp + 30); // Advance time by 30 seconds (less than 60)
        uint64 publishTime2 = SafeCast.toUint64(block.timestamp);
        PythStructs.PriceFeed[] memory priceFeeds2;
        uint64[] memory slots2;
        (priceFeeds2, slots2) = createMockPriceFeedsWithSlots(publishTime2, 2);
        mockParsePriceFeedUpdatesWithSlots(pyth, priceFeeds2, slots2);
        bytes[] memory updateData2 = createMockUpdateData(priceFeeds2);

        // Expect revert because heartbeat condition is not met
        vm.expectRevert(
            abi.encodeWithSelector(UpdateConditionsNotMet.selector)
        );
        vm.prank(pusher);
        scheduler.updatePriceFeeds(subscriptionId, updateData2, priceIds);
    }

    function testUpdatePriceFeedsRevertsOnDeviationUpdateConditionNotMet()
        public
    {
        // Add a subscription with only deviation criteria (100 bps / 1%)
        uint16 deviationBps = 100;
        SchedulerState.UpdateCriteria memory criteria = SchedulerState
            .UpdateCriteria({
                updateOnHeartbeat: false,
                heartbeatSeconds: 0,
                updateOnDeviation: true,
                deviationThresholdBps: deviationBps
            });
        uint256 subscriptionId = addTestSubscriptionWithUpdateCriteria(
            scheduler,
            criteria,
            address(reader)
        );
        uint256 fundAmount = 1 ether;
        scheduler.addFunds{value: fundAmount}(subscriptionId);

        // First update to set initial price
        bytes32[] memory priceIds = createPriceIds();
        uint64 publishTime1 = SafeCast.toUint64(block.timestamp);
        PythStructs.PriceFeed[] memory priceFeeds1;
        uint64[] memory slots;
        (priceFeeds1, slots) = createMockPriceFeedsWithSlots(publishTime1, 2);
        mockParsePriceFeedUpdatesWithSlots(pyth, priceFeeds1, slots);
        bytes[] memory updateData1 = createMockUpdateData(priceFeeds1);
        vm.prank(pusher);
        scheduler.updatePriceFeeds(subscriptionId, updateData1, priceIds);

        // Prepare second update with price deviation less than threshold (e.g., 50 bps)
        vm.warp(block.timestamp + 1000); // Advance time significantly (doesn't matter for deviation)
        uint64 publishTime2 = SafeCast.toUint64(block.timestamp);

        // Clone priceFeeds1 and apply a 50 bps deviation to its prices
        PythStructs.PriceFeed[]
            memory priceFeeds2 = new PythStructs.PriceFeed[](
                priceFeeds1.length
            );
        for (uint i = 0; i < priceFeeds1.length; i++) {
            priceFeeds2[i].id = priceFeeds1[i].id;
            // Apply 50 bps deviation to the price
            int64 priceDiff = int64(
                (uint64(priceFeeds1[i].price.price) * 50) / 10_000
            );
            priceFeeds2[i].price.price = priceFeeds1[i].price.price + priceDiff;
            priceFeeds2[i].price.conf = priceFeeds1[i].price.conf;
            priceFeeds2[i].price.expo = priceFeeds1[i].price.expo;
            priceFeeds2[i].price.publishTime = publishTime2;
        }

        mockParsePriceFeedUpdatesWithSlots(pyth, priceFeeds2, slots);
        bytes[] memory updateData2 = createMockUpdateData(priceFeeds2);

        // Expect revert because deviation condition is not met
        vm.expectRevert(
            abi.encodeWithSelector(UpdateConditionsNotMet.selector)
        );
        vm.prank(pusher);
        scheduler.updatePriceFeeds(subscriptionId, updateData2, priceIds);
    }

    function testUpdatePriceFeedsRevertsOnOlderTimestamp() public {
        // Add a subscription and funds
        uint256 subscriptionId = addTestSubscription(
            scheduler,
            address(reader)
        );
        uint256 fundAmount = 1 ether;
        scheduler.addFunds{value: fundAmount}(subscriptionId);

        // First update to establish last updated timestamp
        bytes32[] memory priceIds = createPriceIds();
        uint64 publishTime1 = SafeCast.toUint64(block.timestamp);
        PythStructs.PriceFeed[] memory priceFeeds1;
        uint64[] memory slots1;
        (priceFeeds1, slots1) = createMockPriceFeedsWithSlots(publishTime1, 2);
        mockParsePriceFeedUpdatesWithSlots(pyth, priceFeeds1, slots1);
        bytes[] memory updateData1 = createMockUpdateData(priceFeeds1);

        vm.prank(pusher);
        scheduler.updatePriceFeeds(subscriptionId, updateData1, priceIds);

        // Prepare second update with an older timestamp
        uint64 publishTime2 = publishTime1 - 10; // Timestamp older than the first update
        PythStructs.PriceFeed[] memory priceFeeds2;
        uint64[] memory slots2;
        (priceFeeds2, slots2) = createMockPriceFeedsWithSlots(publishTime2, 2);
        // Mock Pyth response to return feeds with the older timestamp
        mockParsePriceFeedUpdatesWithSlots(pyth, priceFeeds2, slots2);
        bytes[] memory updateData2 = createMockUpdateData(priceFeeds2);

        // Expect revert with TimestampOlderThanLastUpdate (checked in _validateShouldUpdatePrices)
        vm.expectRevert(
            abi.encodeWithSelector(
                TimestampOlderThanLastUpdate.selector,
                publishTime2,
                publishTime1
            )
        );

        // Attempt to update price feeds
        vm.prank(pusher);
        scheduler.updatePriceFeeds(subscriptionId, updateData2, priceIds);
    }

    function testUpdatePriceFeedsRevertsOnMismatchedSlots() public {
        // First add a subscription and funds
        uint256 subscriptionId = addTestSubscription(
            scheduler,
            address(reader)
        );
        uint256 fundAmount = 1 ether;
        scheduler.addFunds{value: fundAmount}(subscriptionId);

        // Create two price feeds with same timestamp but different slots
        bytes32[] memory priceIds = createPriceIds(2);
        uint64 publishTime = SafeCast.toUint64(block.timestamp);
        PythStructs.PriceFeed[] memory priceFeeds = new PythStructs.PriceFeed[](
            2
        );
        priceFeeds[0] = createSingleMockPriceFeed(publishTime);
        priceFeeds[1] = createSingleMockPriceFeed(publishTime);

        // Create slots array with different slot values
        uint64[] memory slots = new uint64[](2);
        slots[0] = 100;
        slots[1] = 200; // Different slot

        // Mock Pyth response to return these feeds with mismatched slots
        mockParsePriceFeedUpdatesWithSlots(pyth, priceFeeds, slots);
        bytes[] memory updateData = createMockUpdateData(priceFeeds);

        // Expect revert with PriceSlotMismatch error
        vm.expectRevert(abi.encodeWithSelector(PriceSlotMismatch.selector));

        // Attempt to update price feeds
        vm.prank(pusher);
        scheduler.updatePriceFeeds(subscriptionId, updateData, priceIds);
    }

    function testGetPricesUnsafeAllFeeds() public {
        // First add a subscription, funds, and update price feeds
        uint256 subscriptionId = addTestSubscription(
            scheduler,
            address(reader)
        );
        uint256 fundAmount = 1 ether;
        scheduler.addFunds{value: fundAmount}(subscriptionId);

        bytes32[] memory priceIds = createPriceIds();
        uint64 publishTime = SafeCast.toUint64(block.timestamp);
        PythStructs.PriceFeed[] memory priceFeeds;
        uint64[] memory slots;
        (priceFeeds, slots) = createMockPriceFeedsWithSlots(publishTime, 2);
        mockParsePriceFeedUpdatesWithSlots(pyth, priceFeeds, slots);
        bytes[] memory updateData = createMockUpdateData(priceFeeds);

        vm.prank(pusher);
        scheduler.updatePriceFeeds(subscriptionId, updateData, priceIds);

        // Get all latest prices (empty priceIds array)
        bytes32[] memory emptyPriceIds = new bytes32[](0);
        PythStructs.Price[] memory latestPrices = scheduler.getPricesUnsafe(
            subscriptionId,
            emptyPriceIds
        );

        // Verify all price feeds were returned
        assertEq(
            latestPrices.length,
            priceIds.length,
            "Should return all price feeds"
        );

        // Verify price feed data using the reader contract
        assertTrue(
            reader.verifyPriceFeeds(subscriptionId, emptyPriceIds, priceFeeds),
            "Price feeds verification failed"
        );
    }

    function testGetPricesUnsafeSelectiveFeeds() public {
        // First add a subscription with 3 price feeds, funds, and update price feeds
        uint256 subscriptionId = addTestSubscriptionWithFeeds(
            scheduler,
            3,
            address(reader)
        );
        uint256 fundAmount = 1 ether;
        scheduler.addFunds{value: fundAmount}(subscriptionId);

        bytes32[] memory priceIds = createPriceIds(3);
        uint64 publishTime = SafeCast.toUint64(block.timestamp);
        PythStructs.PriceFeed[] memory priceFeeds;
        uint64[] memory slots;
        (priceFeeds, slots) = createMockPriceFeedsWithSlots(publishTime, 3);
        mockParsePriceFeedUpdatesWithSlots(pyth, priceFeeds, slots);
        bytes[] memory updateData = createMockUpdateData(priceFeeds);

        vm.prank(pusher);
        scheduler.updatePriceFeeds(subscriptionId, updateData, priceIds);

        // Get only the first price feed
        bytes32[] memory selectedPriceIds = new bytes32[](1);
        selectedPriceIds[0] = priceIds[0];

        PythStructs.Price[] memory latestPrices = scheduler.getPricesUnsafe(
            subscriptionId,
            selectedPriceIds
        );

        // Verify only one price feed was returned
        assertEq(latestPrices.length, 1, "Should return only one price feed");

        // Create expected price feed array with just the first feed
        PythStructs.PriceFeed[]
            memory expectedFeeds = new PythStructs.PriceFeed[](1);
        expectedFeeds[0] = priceFeeds[0];

        // Verify price feed data using the reader contract
        assertTrue(
            reader.verifyPriceFeeds(
                subscriptionId,
                selectedPriceIds,
                expectedFeeds
            ),
            "Price feeds verification failed"
        );
    }

    function testDisabledWhitelistAllowsUnrestrictedReads() public {
<<<<<<< HEAD
        uint256 subscriptionId = addTestSubscription(
            scheduler,
            address(reader)
        );
=======
        uint256 subscriptionId = addTestSubscription();
>>>>>>> ca1200ac

        // Get params and modify them
        (SchedulerState.SubscriptionParams memory params, ) = scheduler
            .getSubscription(subscriptionId);
        params.whitelistEnabled = false;
        params.readerWhitelist = new address[](0);
        scheduler.updateSubscription(subscriptionId, params);

        // Fund the subscription with enough to update it
        scheduler.addFunds{value: 1 ether}(subscriptionId);

        // Update price feeds for the subscription
        uint64 publishTime = SafeCast.toUint64(block.timestamp);
        PythStructs.PriceFeed[] memory priceFeeds;
        uint64[] memory slots;
        (priceFeeds, slots) = createMockPriceFeedsWithSlots(publishTime, 2);
        mockParsePriceFeedUpdatesWithSlots(pyth, priceFeeds, slots);
        bytes[] memory updateData = createMockUpdateData(priceFeeds);
        bytes32[] memory priceIds = params.priceIds;

        vm.prank(pusher);
        scheduler.updatePriceFeeds(subscriptionId, updateData, priceIds);

        // Try to access from a non-whitelisted address (should succeed)
        address randomUser = address(0xdead);
        vm.startPrank(randomUser);
        bytes32[] memory emptyPriceIds = new bytes32[](0);

        // Should not revert since whitelist is disabled
        scheduler.getPricesUnsafe(subscriptionId, emptyPriceIds);
        vm.stopPrank();

        // Verify the data is correct using the test's reader
        assertTrue(
            reader.verifyPriceFeeds(subscriptionId, emptyPriceIds, priceFeeds),
            "Whitelist Disabled: Price feeds verification failed"
        );
    }

    function testEnabledWhitelistEnforcesOnlyAuthorizedReads() public {
<<<<<<< HEAD
        uint256 subscriptionId = addTestSubscription(
            scheduler,
            address(reader)
        );
=======
        uint256 subscriptionId = addTestSubscription();
>>>>>>> ca1200ac

        // Fund the subscription with enough to update it
        scheduler.addFunds{value: 1 ether}(subscriptionId);

        // Get the price IDs from the created subscription
        (SchedulerState.SubscriptionParams memory params, ) = scheduler
            .getSubscription(subscriptionId);
        bytes32[] memory priceIds = params.priceIds;

        // Update price feeds for the subscription
        uint64 publishTime = SafeCast.toUint64(block.timestamp + 10); // Slightly different time
        PythStructs.PriceFeed[] memory priceFeeds;
        uint64[] memory slots;
        (priceFeeds, slots) = createMockPriceFeedsWithSlots(
            publishTime,
            priceIds.length
        );
        mockParsePriceFeedUpdatesWithSlots(pyth, priceFeeds, slots);
        bytes[] memory updateData = createMockUpdateData(priceFeeds);

        vm.prank(pusher);
        scheduler.updatePriceFeeds(subscriptionId, updateData, priceIds);

        // Try to access from a non-whitelisted address (should fail)
        vm.startPrank(address(0xdead));
        bytes32[] memory emptyPriceIds = new bytes32[](0);
        vm.expectRevert(abi.encodeWithSelector(Unauthorized.selector));
        scheduler.getPricesUnsafe(subscriptionId, emptyPriceIds);
        vm.stopPrank();

        // Try to access from the whitelisted reader address (should succeed)
        // Note: We call via the reader contract instance itself
        PythStructs.Price[] memory pricesFromReader = reader.getPricesUnsafe(
            subscriptionId,
            emptyPriceIds
        );
        assertEq(
            pricesFromReader.length,
            priceIds.length,
            "Whitelist Enabled: Reader should get correct number of prices"
        );

        // Verify the data obtained by the whitelisted reader is correct
        assertTrue(
            reader.verifyPriceFeeds(subscriptionId, emptyPriceIds, priceFeeds),
            "Whitelist Enabled: Price feeds verification failed via reader"
        );

        // Try to access from the manager address (should succeed)
        // Test contract is the manager
        vm.startPrank(address(this));
        PythStructs.Price[] memory pricesFromManager = scheduler
            .getPricesUnsafe(subscriptionId, emptyPriceIds);
        assertEq(
            pricesFromManager.length,
            priceIds.length,
            "Whitelist Enabled: Manager should get correct number of prices"
        );
        vm.stopPrank();
    }

    function testGetEmaPriceUnsafe() public {
        // First add a subscription, funds, and update price feeds
        uint256 subscriptionId = addTestSubscription(
            scheduler,
            address(reader)
        );
        uint256 fundAmount = 1 ether;
        scheduler.addFunds{value: fundAmount}(subscriptionId);

        bytes32[] memory priceIds = createPriceIds();
        uint64 publishTime = SafeCast.toUint64(block.timestamp);
        PythStructs.PriceFeed[] memory priceFeeds;
        uint64[] memory slots;
        (priceFeeds, slots) = createMockPriceFeedsWithSlots(publishTime, 2);

        // Ensure EMA prices are set in the mock price feeds
        for (uint i = 0; i < priceFeeds.length; i++) {
            priceFeeds[i].emaPrice.price = priceFeeds[i].price.price * 2; // Make EMA price different for testing
            priceFeeds[i].emaPrice.conf = priceFeeds[i].price.conf;
            priceFeeds[i].emaPrice.publishTime = publishTime;
            priceFeeds[i].emaPrice.expo = priceFeeds[i].price.expo;
        }

        mockParsePriceFeedUpdatesWithSlots(pyth, priceFeeds, slots);
        bytes[] memory updateData = createMockUpdateData(priceFeeds);

        vm.prank(pusher);
        scheduler.updatePriceFeeds(subscriptionId, updateData, priceIds);

        // Get EMA prices
        bytes32[] memory emptyPriceIds = new bytes32[](0);
        PythStructs.Price[] memory emaPrices = scheduler.getEmaPriceUnsafe(
            subscriptionId,
            emptyPriceIds
        );

        // Verify all EMA prices were returned
        assertEq(
            emaPrices.length,
            priceIds.length,
            "Should return all EMA prices"
        );

        // Verify EMA price values
        for (uint i = 0; i < emaPrices.length; i++) {
            assertEq(
                emaPrices[i].price,
                priceFeeds[i].emaPrice.price,
                "EMA price value mismatch"
            );
            assertEq(
                emaPrices[i].publishTime,
                priceFeeds[i].emaPrice.publishTime,
                "EMA price publish time mismatch"
            );
        }
    }

    function testGetActiveSubscriptions() public {
        // Add two subscriptions with the test contract as manager
        addTestSubscription(scheduler, address(reader));
        addTestSubscription(scheduler, address(reader));

        // Create a subscription with pusher as manager
        vm.startPrank(pusher);
        bytes32[] memory priceIds = createPriceIds();
        address[] memory emptyWhitelist = new address[](0);

        SchedulerState.UpdateCriteria memory updateCriteria = SchedulerState
            .UpdateCriteria({
                updateOnHeartbeat: true,
                heartbeatSeconds: 60,
                updateOnDeviation: true,
                deviationThresholdBps: 100
            });

        SchedulerState.GasConfig memory gasConfig = SchedulerState.GasConfig({
            maxBaseFeeMultiplierCapPct: 10_000,
            maxPriorityFeeMultiplierCapPct: 10_000
        });

        SchedulerState.SubscriptionParams memory pusherParams = SchedulerState
            .SubscriptionParams({
                priceIds: priceIds,
                readerWhitelist: emptyWhitelist,
                whitelistEnabled: false,
                isActive: true,
                isPermanent: false,
                updateCriteria: updateCriteria,
                gasConfig: gasConfig
            });

        uint256 minimumBalance = scheduler.getMinimumBalance(
            uint8(priceIds.length)
        );
        vm.deal(pusher, minimumBalance);
        scheduler.createSubscription{value: minimumBalance}(pusherParams);
        vm.stopPrank();

        // Get active subscriptions directly - should work without any special permissions
        uint256[] memory activeIds;
        SchedulerState.SubscriptionParams[] memory activeParams;
        uint256 totalCount;

        (activeIds, activeParams, totalCount) = scheduler
            .getActiveSubscriptions(0, 10);

        // We added 3 subscriptions and all should be active
        assertEq(activeIds.length, 3, "Should have 3 active subscriptions");
        assertEq(
            activeParams.length,
            3,
            "Should have 3 active subscription params"
        );
        assertEq(totalCount, 3, "Total count should be 3");

        // Verify subscription params
        for (uint i = 0; i < activeIds.length; i++) {
            (
                SchedulerState.SubscriptionParams memory storedParams,

            ) = scheduler.getSubscription(activeIds[i]);

            assertEq(
                activeParams[i].priceIds.length,
                storedParams.priceIds.length,
                "Price IDs length mismatch"
            );

            assertEq(
                activeParams[i].updateCriteria.heartbeatSeconds,
                storedParams.updateCriteria.heartbeatSeconds,
                "Heartbeat seconds mismatch"
            );
        }

        // Test pagination - get only the first subscription
        vm.prank(owner);
        (uint256[] memory firstPageIds, , uint256 firstPageTotal) = scheduler
            .getActiveSubscriptions(0, 1);

        assertEq(
            firstPageIds.length,
            1,
            "Should have 1 subscription in first page"
        );
        assertEq(firstPageTotal, 3, "Total count should still be 3");

        // Test pagination - get the second page
        vm.prank(owner);
        (uint256[] memory secondPageIds, , uint256 secondPageTotal) = scheduler
            .getActiveSubscriptions(1, 2);

        assertEq(
            secondPageIds.length,
            2,
            "Should have 2 subscriptions in second page"
        );
        assertEq(secondPageTotal, 3, "Total count should still be 3");

        // Test pagination - start index beyond total count
        vm.prank(owner);
        (uint256[] memory emptyPageIds, , uint256 emptyPageTotal) = scheduler
            .getActiveSubscriptions(10, 10);

        assertEq(
            emptyPageIds.length,
            0,
            "Should have 0 subscriptions when start index is beyond total"
        );
        assertEq(emptyPageTotal, 3, "Total count should still be 3");
    }

<<<<<<< HEAD
    function testSubscriptionParamValidations() public {
        uint256 initialSubId = 0; // For update tests

        // === Empty Price IDs ===
        SchedulerState.SubscriptionParams
            memory emptyPriceIdsParams = createDefaultSubscriptionParams(
                1,
                address(reader)
            );
        emptyPriceIdsParams.priceIds = new bytes32[](0);

        vm.expectRevert(abi.encodeWithSelector(EmptyPriceIds.selector));
        scheduler.createSubscription{value: 1 ether}(emptyPriceIdsParams);

        initialSubId = addTestSubscription(scheduler, address(reader)); // Create a valid one for update test
        vm.expectRevert(abi.encodeWithSelector(EmptyPriceIds.selector));
        scheduler.updateSubscription(initialSubId, emptyPriceIdsParams);
=======
    /// Helper function to add a test subscription with 2 price IDs
    function addTestSubscription() internal returns (uint256) {
        SchedulerState.SubscriptionParams
            memory params = _createDefaultSubscriptionParams(2);
        uint256 minimumBalance = scheduler.getMinimumBalance(
            uint8(params.priceIds.length)
        );
        return scheduler.createSubscription{value: minimumBalance}(params);
    }

    /// Helper function to add a test subscription with variable number of feeds
    function addTestSubscriptionWithFeeds(
        uint256 numFeeds
    ) internal returns (uint256) {
        SchedulerState.SubscriptionParams
            memory params = _createDefaultSubscriptionParams(numFeeds);
        uint256 minimumBalance = scheduler.getMinimumBalance(
            uint8(params.priceIds.length)
        );
        return scheduler.createSubscription{value: minimumBalance}(params);
    }

    /// Helper function to add a test subscription with specific update criteria
    function addTestSubscriptionWithUpdateCriteria(
        SchedulerState.UpdateCriteria memory updateCriteria
    ) internal returns (uint256) {
        bytes32[] memory priceIds = createPriceIds();
        address[] memory readerWhitelist = new address[](1);
        readerWhitelist[0] = address(reader);

        SchedulerState.GasConfig memory gasConfig = SchedulerState.GasConfig({
            maxBaseFeeMultiplierCapPct: 10_000,
            maxPriorityFeeMultiplierCapPct: 10_000
        });

        SchedulerState.SubscriptionParams memory params = SchedulerState
            .SubscriptionParams({
                priceIds: priceIds,
                readerWhitelist: readerWhitelist,
                whitelistEnabled: true,
                isActive: true,
                isPermanent: false,
                updateCriteria: updateCriteria, // Use provided criteria
                gasConfig: gasConfig
            });
>>>>>>> ca1200ac

        // === Duplicate Price IDs ===
        SchedulerState.SubscriptionParams
            memory duplicatePriceIdsParams = createDefaultSubscriptionParams(
                2,
                address(reader)
            );
        bytes32 duplicateId = duplicatePriceIdsParams.priceIds[0];
        duplicatePriceIdsParams.priceIds[1] = duplicateId;

        vm.expectRevert(
            abi.encodeWithSelector(DuplicatePriceId.selector, duplicateId)
        );
        scheduler.createSubscription{value: 1 ether}(duplicatePriceIdsParams);

<<<<<<< HEAD
        initialSubId = addTestSubscription(scheduler, address(reader));
        vm.expectRevert(
            abi.encodeWithSelector(DuplicatePriceId.selector, duplicateId)
        );
        scheduler.updateSubscription(initialSubId, duplicatePriceIdsParams);
=======
    // Helper function to create default subscription parameters
    function _createDefaultSubscriptionParams(
        uint256 numFeeds
    ) internal view returns (SchedulerState.SubscriptionParams memory) {
        bytes32[] memory priceIds = createPriceIds(numFeeds);
        address[] memory readerWhitelist = new address[](1);
        readerWhitelist[0] = address(reader);
>>>>>>> ca1200ac

        // === Too Many Whitelist Readers ===
        SchedulerState.SubscriptionParams
            memory largeWhitelistParams = createDefaultSubscriptionParams(
                1,
                address(reader)
            );
        uint whitelistLength = uint(scheduler.MAX_READER_WHITELIST_SIZE()) + 1;
        address[] memory largeWhitelist = new address[](whitelistLength);
        for (uint i = 0; i < whitelistLength; i++) {
            largeWhitelist[i] = address(uint160(i + 1)); // Unique addresses
        }
        largeWhitelistParams.readerWhitelist = largeWhitelist;

        vm.expectRevert(
            abi.encodeWithSelector(
                TooManyWhitelistedReaders.selector,
                largeWhitelist.length,
                scheduler.MAX_READER_WHITELIST_SIZE()
            )
        );
        scheduler.createSubscription{value: 1 ether}(largeWhitelistParams);

<<<<<<< HEAD
        initialSubId = addTestSubscription(scheduler, address(reader));
        vm.expectRevert(
            abi.encodeWithSelector(
                TooManyWhitelistedReaders.selector,
                largeWhitelist.length,
                scheduler.MAX_READER_WHITELIST_SIZE()
            )
        );
        scheduler.updateSubscription(initialSubId, largeWhitelistParams);

        // === Duplicate Whitelist Address ===
        SchedulerState.SubscriptionParams
            memory duplicateWhitelistParams = createDefaultSubscriptionParams(
                1,
                address(reader)
            );
        address[] memory duplicateWhitelist = new address[](2);
        duplicateWhitelist[0] = address(reader);
        duplicateWhitelist[1] = address(reader); // Duplicate
        duplicateWhitelistParams.readerWhitelist = duplicateWhitelist;

        vm.expectRevert(
            abi.encodeWithSelector(
                DuplicateWhitelistAddress.selector,
                address(reader)
            )
        );
        scheduler.createSubscription{value: 1 ether}(duplicateWhitelistParams);

        initialSubId = addTestSubscription(scheduler, address(reader));
        vm.expectRevert(
            abi.encodeWithSelector(
                DuplicateWhitelistAddress.selector,
                address(reader)
            )
        );
        scheduler.updateSubscription(initialSubId, duplicateWhitelistParams);

        // === Invalid Heartbeat (Zero Seconds) ===
        SchedulerState.SubscriptionParams
            memory invalidHeartbeatParams = createDefaultSubscriptionParams(
                1,
                address(reader)
            );
        invalidHeartbeatParams.updateCriteria.updateOnHeartbeat = true;
        invalidHeartbeatParams.updateCriteria.heartbeatSeconds = 0; // Invalid

        vm.expectRevert(abi.encodeWithSelector(InvalidUpdateCriteria.selector));
        scheduler.createSubscription{value: 1 ether}(invalidHeartbeatParams);

        initialSubId = addTestSubscription(scheduler, address(reader));
        vm.expectRevert(abi.encodeWithSelector(InvalidUpdateCriteria.selector));
        scheduler.updateSubscription(initialSubId, invalidHeartbeatParams);

        // === Invalid Deviation (Zero Bps) ===
        SchedulerState.SubscriptionParams
            memory invalidDeviationParams = createDefaultSubscriptionParams(
                1,
                address(reader)
            );
        invalidDeviationParams.updateCriteria.updateOnDeviation = true;
        invalidDeviationParams.updateCriteria.deviationThresholdBps = 0; // Invalid

        vm.expectRevert(abi.encodeWithSelector(InvalidUpdateCriteria.selector));
        scheduler.createSubscription{value: 1 ether}(invalidDeviationParams);

        initialSubId = addTestSubscription(scheduler, address(reader));
        vm.expectRevert(abi.encodeWithSelector(InvalidUpdateCriteria.selector));
        scheduler.updateSubscription(initialSubId, invalidDeviationParams);
=======
        return
            SchedulerState.SubscriptionParams({
                priceIds: priceIds,
                readerWhitelist: readerWhitelist,
                whitelistEnabled: true,
                isActive: true,
                isPermanent: false,
                updateCriteria: updateCriteria,
                gasConfig: gasConfig
            });
>>>>>>> ca1200ac
    }

    // Required to receive ETH when withdrawing funds
    receive() external payable {}
}<|MERGE_RESOLUTION|>--- conflicted
+++ resolved
@@ -94,14 +94,8 @@
     }
 
     function testCreateSubscription() public {
-<<<<<<< HEAD
         SchedulerState.SubscriptionParams
             memory params = createDefaultSubscriptionParams(2, address(reader));
-=======
-        uint256 numFeeds = 2; // Corresponds to default createPriceIds()
-        SchedulerState.SubscriptionParams
-            memory params = _createDefaultSubscriptionParams(numFeeds);
->>>>>>> ca1200ac
         bytes32[] memory priceIds = params.priceIds; // Get the generated price IDs
 
         // Calculate minimum balance
@@ -336,18 +330,12 @@
     }
 
     function testcreateSubscriptionWithInsufficientFundsReverts() public {
-<<<<<<< HEAD
         uint8 numFeeds = 2;
         SchedulerState.SubscriptionParams
             memory params = createDefaultSubscriptionParams(
                 numFeeds,
                 address(reader)
             );
-=======
-        uint256 numFeeds = 2;
-        SchedulerState.SubscriptionParams
-            memory params = _createDefaultSubscriptionParams(numFeeds);
->>>>>>> ca1200ac
 
         // Calculate minimum balance
         uint256 minimumBalance = scheduler.getMinimumBalance(
@@ -360,14 +348,10 @@
     }
 
     function testActivateDeactivateSubscription() public {
-<<<<<<< HEAD
         uint256 subscriptionId = addTestSubscription(
             scheduler,
             address(reader)
         );
-=======
-        uint256 subscriptionId = addTestSubscription();
->>>>>>> ca1200ac
 
         // Get current params
         (SchedulerState.SubscriptionParams memory params, ) = scheduler
@@ -440,14 +424,10 @@
 
     function testWithdrawFunds() public {
         // Add a subscription and get the parameters
-<<<<<<< HEAD
         uint256 subscriptionId = addTestSubscription(
             scheduler,
             address(reader)
         );
-=======
-        uint256 subscriptionId = addTestSubscription();
->>>>>>> ca1200ac
         (SchedulerState.SubscriptionParams memory params, ) = scheduler
             .getSubscription(subscriptionId);
         uint256 minimumBalance = scheduler.getMinimumBalance(
@@ -501,14 +481,10 @@
     }
 
     function testPermanentSubscription() public {
-<<<<<<< HEAD
         uint256 subscriptionId = addTestSubscription(
             scheduler,
             address(reader)
         );
-=======
-        uint256 subscriptionId = addTestSubscription();
->>>>>>> ca1200ac
 
         // Verify subscription was created as non-permanent initially
         (SchedulerState.SubscriptionParams memory params, ) = scheduler
@@ -593,8 +569,6 @@
             params.priceIds.length + 1,
             "Should be able to add price feeds to permanent subscription"
         );
-<<<<<<< HEAD
-=======
 
         // Test 5: Cannot change gasConfig
         updatedParams = storedParams;
@@ -675,19 +649,14 @@
             )
         );
         scheduler.updateSubscription(subscriptionId, updatedParams);
->>>>>>> ca1200ac
     }
 
     function testMakeExistingSubscriptionPermanent() public {
         // First create a non-permanent subscription
-<<<<<<< HEAD
         uint256 subscriptionId = addTestSubscription(
             scheduler,
             address(reader)
         );
-=======
-        uint256 subscriptionId = addTestSubscription();
->>>>>>> ca1200ac
 
         // Verify it's not permanent
         (SchedulerState.SubscriptionParams memory params, ) = scheduler
@@ -718,14 +687,10 @@
 
     function testAnyoneCanAddFunds() public {
         // Create a subscription
-<<<<<<< HEAD
         uint256 subscriptionId = addTestSubscription(
             scheduler,
             address(reader)
         );
-=======
-        uint256 subscriptionId = addTestSubscription();
->>>>>>> ca1200ac
 
         // Get initial balance
         (, SchedulerState.SubscriptionStatus memory initialStatus) = scheduler
@@ -1142,14 +1107,10 @@
     }
 
     function testDisabledWhitelistAllowsUnrestrictedReads() public {
-<<<<<<< HEAD
         uint256 subscriptionId = addTestSubscription(
             scheduler,
             address(reader)
         );
-=======
-        uint256 subscriptionId = addTestSubscription();
->>>>>>> ca1200ac
 
         // Get params and modify them
         (SchedulerState.SubscriptionParams memory params, ) = scheduler
@@ -1190,14 +1151,10 @@
     }
 
     function testEnabledWhitelistEnforcesOnlyAuthorizedReads() public {
-<<<<<<< HEAD
         uint256 subscriptionId = addTestSubscription(
             scheduler,
             address(reader)
         );
-=======
-        uint256 subscriptionId = addTestSubscription();
->>>>>>> ca1200ac
 
         // Fund the subscription with enough to update it
         scheduler.addFunds{value: 1 ether}(subscriptionId);
@@ -1432,7 +1389,6 @@
         assertEq(emptyPageTotal, 3, "Total count should still be 3");
     }
 
-<<<<<<< HEAD
     function testSubscriptionParamValidations() public {
         uint256 initialSubId = 0; // For update tests
 
@@ -1450,53 +1406,6 @@
         initialSubId = addTestSubscription(scheduler, address(reader)); // Create a valid one for update test
         vm.expectRevert(abi.encodeWithSelector(EmptyPriceIds.selector));
         scheduler.updateSubscription(initialSubId, emptyPriceIdsParams);
-=======
-    /// Helper function to add a test subscription with 2 price IDs
-    function addTestSubscription() internal returns (uint256) {
-        SchedulerState.SubscriptionParams
-            memory params = _createDefaultSubscriptionParams(2);
-        uint256 minimumBalance = scheduler.getMinimumBalance(
-            uint8(params.priceIds.length)
-        );
-        return scheduler.createSubscription{value: minimumBalance}(params);
-    }
-
-    /// Helper function to add a test subscription with variable number of feeds
-    function addTestSubscriptionWithFeeds(
-        uint256 numFeeds
-    ) internal returns (uint256) {
-        SchedulerState.SubscriptionParams
-            memory params = _createDefaultSubscriptionParams(numFeeds);
-        uint256 minimumBalance = scheduler.getMinimumBalance(
-            uint8(params.priceIds.length)
-        );
-        return scheduler.createSubscription{value: minimumBalance}(params);
-    }
-
-    /// Helper function to add a test subscription with specific update criteria
-    function addTestSubscriptionWithUpdateCriteria(
-        SchedulerState.UpdateCriteria memory updateCriteria
-    ) internal returns (uint256) {
-        bytes32[] memory priceIds = createPriceIds();
-        address[] memory readerWhitelist = new address[](1);
-        readerWhitelist[0] = address(reader);
-
-        SchedulerState.GasConfig memory gasConfig = SchedulerState.GasConfig({
-            maxBaseFeeMultiplierCapPct: 10_000,
-            maxPriorityFeeMultiplierCapPct: 10_000
-        });
-
-        SchedulerState.SubscriptionParams memory params = SchedulerState
-            .SubscriptionParams({
-                priceIds: priceIds,
-                readerWhitelist: readerWhitelist,
-                whitelistEnabled: true,
-                isActive: true,
-                isPermanent: false,
-                updateCriteria: updateCriteria, // Use provided criteria
-                gasConfig: gasConfig
-            });
->>>>>>> ca1200ac
 
         // === Duplicate Price IDs ===
         SchedulerState.SubscriptionParams
@@ -1512,13 +1421,105 @@
         );
         scheduler.createSubscription{value: 1 ether}(duplicatePriceIdsParams);
 
-<<<<<<< HEAD
         initialSubId = addTestSubscription(scheduler, address(reader));
         vm.expectRevert(
             abi.encodeWithSelector(DuplicatePriceId.selector, duplicateId)
         );
         scheduler.updateSubscription(initialSubId, duplicatePriceIdsParams);
-=======
+
+        // === Too Many Whitelist Readers ===
+        SchedulerState.SubscriptionParams
+            memory largeWhitelistParams = createDefaultSubscriptionParams(
+                1,
+                address(reader)
+            );
+        uint whitelistLength = uint(scheduler.MAX_READER_WHITELIST_SIZE()) + 1;
+        address[] memory largeWhitelist = new address[](whitelistLength);
+        for (uint i = 0; i < whitelistLength; i++) {
+            largeWhitelist[i] = address(uint160(i + 1)); // Unique addresses
+        }
+        largeWhitelistParams.readerWhitelist = largeWhitelist;
+
+        vm.expectRevert(
+            abi.encodeWithSelector(
+                TooManyWhitelistedReaders.selector,
+                largeWhitelist.length,
+                scheduler.MAX_READER_WHITELIST_SIZE()
+            )
+        );
+        scheduler.createSubscription{value: 1 ether}(largeWhitelistParams);
+
+        initialSubId = addTestSubscription(scheduler, address(reader));
+        vm.expectRevert(
+            abi.encodeWithSelector(
+                TooManyWhitelistedReaders.selector,
+                largeWhitelist.length,
+                scheduler.MAX_READER_WHITELIST_SIZE()
+            )
+        );
+        scheduler.updateSubscription(initialSubId, largeWhitelistParams);
+
+        // === Duplicate Whitelist Address ===
+        SchedulerState.SubscriptionParams
+            memory duplicateWhitelistParams = createDefaultSubscriptionParams(
+                1,
+                address(reader)
+            );
+        address[] memory duplicateWhitelist = new address[](2);
+        duplicateWhitelist[0] = address(reader);
+        duplicateWhitelist[1] = address(reader); // Duplicate
+        duplicateWhitelistParams.readerWhitelist = duplicateWhitelist;
+
+        vm.expectRevert(
+            abi.encodeWithSelector(
+                DuplicateWhitelistAddress.selector,
+                address(reader)
+            )
+        );
+        scheduler.createSubscription{value: 1 ether}(duplicateWhitelistParams);
+
+        initialSubId = addTestSubscription(scheduler, address(reader));
+        vm.expectRevert(
+            abi.encodeWithSelector(
+                DuplicateWhitelistAddress.selector,
+                address(reader)
+            )
+        );
+        scheduler.updateSubscription(initialSubId, duplicateWhitelistParams);
+
+        // === Invalid Heartbeat (Zero Seconds) ===
+        SchedulerState.SubscriptionParams
+            memory invalidHeartbeatParams = createDefaultSubscriptionParams(
+                1,
+                address(reader)
+            );
+        invalidHeartbeatParams.updateCriteria.updateOnHeartbeat = true;
+        invalidHeartbeatParams.updateCriteria.heartbeatSeconds = 0; // Invalid
+
+        vm.expectRevert(abi.encodeWithSelector(InvalidUpdateCriteria.selector));
+        scheduler.createSubscription{value: 1 ether}(invalidHeartbeatParams);
+
+        initialSubId = addTestSubscription(scheduler, address(reader));
+        vm.expectRevert(abi.encodeWithSelector(InvalidUpdateCriteria.selector));
+        scheduler.updateSubscription(initialSubId, invalidHeartbeatParams);
+
+        // === Invalid Deviation (Zero Bps) ===
+        SchedulerState.SubscriptionParams
+            memory invalidDeviationParams = createDefaultSubscriptionParams(
+                1,
+                address(reader)
+            );
+        invalidDeviationParams.updateCriteria.updateOnDeviation = true;
+        invalidDeviationParams.updateCriteria.deviationThresholdBps = 0; // Invalid
+
+        vm.expectRevert(abi.encodeWithSelector(InvalidUpdateCriteria.selector));
+        scheduler.createSubscription{value: 1 ether}(invalidDeviationParams);
+
+        initialSubId = addTestSubscription(scheduler, address(reader));
+        vm.expectRevert(abi.encodeWithSelector(InvalidUpdateCriteria.selector));
+        scheduler.updateSubscription(initialSubId, invalidDeviationParams);
+    }
+
     // Helper function to create default subscription parameters
     function _createDefaultSubscriptionParams(
         uint256 numFeeds
@@ -1526,101 +1527,20 @@
         bytes32[] memory priceIds = createPriceIds(numFeeds);
         address[] memory readerWhitelist = new address[](1);
         readerWhitelist[0] = address(reader);
->>>>>>> ca1200ac
-
-        // === Too Many Whitelist Readers ===
-        SchedulerState.SubscriptionParams
-            memory largeWhitelistParams = createDefaultSubscriptionParams(
-                1,
-                address(reader)
-            );
-        uint whitelistLength = uint(scheduler.MAX_READER_WHITELIST_SIZE()) + 1;
-        address[] memory largeWhitelist = new address[](whitelistLength);
-        for (uint i = 0; i < whitelistLength; i++) {
-            largeWhitelist[i] = address(uint160(i + 1)); // Unique addresses
-        }
-        largeWhitelistParams.readerWhitelist = largeWhitelist;
-
-        vm.expectRevert(
-            abi.encodeWithSelector(
-                TooManyWhitelistedReaders.selector,
-                largeWhitelist.length,
-                scheduler.MAX_READER_WHITELIST_SIZE()
-            )
-        );
-        scheduler.createSubscription{value: 1 ether}(largeWhitelistParams);
-
-<<<<<<< HEAD
-        initialSubId = addTestSubscription(scheduler, address(reader));
-        vm.expectRevert(
-            abi.encodeWithSelector(
-                TooManyWhitelistedReaders.selector,
-                largeWhitelist.length,
-                scheduler.MAX_READER_WHITELIST_SIZE()
-            )
-        );
-        scheduler.updateSubscription(initialSubId, largeWhitelistParams);
-
-        // === Duplicate Whitelist Address ===
-        SchedulerState.SubscriptionParams
-            memory duplicateWhitelistParams = createDefaultSubscriptionParams(
-                1,
-                address(reader)
-            );
-        address[] memory duplicateWhitelist = new address[](2);
-        duplicateWhitelist[0] = address(reader);
-        duplicateWhitelist[1] = address(reader); // Duplicate
-        duplicateWhitelistParams.readerWhitelist = duplicateWhitelist;
-
-        vm.expectRevert(
-            abi.encodeWithSelector(
-                DuplicateWhitelistAddress.selector,
-                address(reader)
-            )
-        );
-        scheduler.createSubscription{value: 1 ether}(duplicateWhitelistParams);
-
-        initialSubId = addTestSubscription(scheduler, address(reader));
-        vm.expectRevert(
-            abi.encodeWithSelector(
-                DuplicateWhitelistAddress.selector,
-                address(reader)
-            )
-        );
-        scheduler.updateSubscription(initialSubId, duplicateWhitelistParams);
-
-        // === Invalid Heartbeat (Zero Seconds) ===
-        SchedulerState.SubscriptionParams
-            memory invalidHeartbeatParams = createDefaultSubscriptionParams(
-                1,
-                address(reader)
-            );
-        invalidHeartbeatParams.updateCriteria.updateOnHeartbeat = true;
-        invalidHeartbeatParams.updateCriteria.heartbeatSeconds = 0; // Invalid
-
-        vm.expectRevert(abi.encodeWithSelector(InvalidUpdateCriteria.selector));
-        scheduler.createSubscription{value: 1 ether}(invalidHeartbeatParams);
-
-        initialSubId = addTestSubscription(scheduler, address(reader));
-        vm.expectRevert(abi.encodeWithSelector(InvalidUpdateCriteria.selector));
-        scheduler.updateSubscription(initialSubId, invalidHeartbeatParams);
-
-        // === Invalid Deviation (Zero Bps) ===
-        SchedulerState.SubscriptionParams
-            memory invalidDeviationParams = createDefaultSubscriptionParams(
-                1,
-                address(reader)
-            );
-        invalidDeviationParams.updateCriteria.updateOnDeviation = true;
-        invalidDeviationParams.updateCriteria.deviationThresholdBps = 0; // Invalid
-
-        vm.expectRevert(abi.encodeWithSelector(InvalidUpdateCriteria.selector));
-        scheduler.createSubscription{value: 1 ether}(invalidDeviationParams);
-
-        initialSubId = addTestSubscription(scheduler, address(reader));
-        vm.expectRevert(abi.encodeWithSelector(InvalidUpdateCriteria.selector));
-        scheduler.updateSubscription(initialSubId, invalidDeviationParams);
-=======
+
+        SchedulerState.UpdateCriteria memory updateCriteria = SchedulerState
+            .UpdateCriteria({
+                updateOnHeartbeat: true,
+                heartbeatSeconds: 60,
+                updateOnDeviation: true,
+                deviationThresholdBps: 100
+            });
+
+        SchedulerState.GasConfig memory gasConfig = SchedulerState.GasConfig({
+            maxBaseFeeMultiplierCapPct: 10_000,
+            maxPriorityFeeMultiplierCapPct: 10_000
+        });
+
         return
             SchedulerState.SubscriptionParams({
                 priceIds: priceIds,
@@ -1631,7 +1551,6 @@
                 updateCriteria: updateCriteria,
                 gasConfig: gasConfig
             });
->>>>>>> ca1200ac
     }
 
     // Required to receive ETH when withdrawing funds
