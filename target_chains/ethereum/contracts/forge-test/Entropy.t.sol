// SPDX-License-Identifier: Apache 2

pragma solidity ^0.8.0;

import "forge-std/Test.sol";
import "@pythnetwork/entropy-sdk-solidity/EntropyStructs.sol";
import "@pythnetwork/entropy-sdk-solidity/EntropyStructsV2.sol";
import "@pythnetwork/entropy-sdk-solidity/EntropyEvents.sol";
import "@pythnetwork/entropy-sdk-solidity/IEntropyConsumer.sol";
import "@pythnetwork/entropy-sdk-solidity/IEntropy.sol";
import "@openzeppelin/contracts/proxy/ERC1967/ERC1967Proxy.sol";
import "./utils/EntropyTestUtils.t.sol";
import "../contracts/entropy/EntropyUpgradable.sol";
import "@pythnetwork/entropy-sdk-solidity/EntropyStatusConstants.sol";
import "@pythnetwork/entropy-sdk-solidity/EntropyEventsV2.sol";

// TODO
// - fuzz test?
contract EntropyTest is Test, EntropyTestUtils, EntropyEvents, EntropyEventsV2 {
    ERC1967Proxy public proxy;
    EntropyUpgradable public random;

    uint128 pythFeeInWei = 7;

    address public provider1 = address(1);
    bytes32[] provider1Proofs;
    uint128 provider1FeeInWei = 8;
    uint64 provider1ChainLength = 1000;
    uint32 provider1MaxNumHashes = 500;
    bytes provider1Uri = bytes("https://foo.com");
    bytes provider1CommitmentMetadata = hex"0100";

    address public provider2 = address(2);
    bytes32[] provider2Proofs;
    uint128 provider2FeeInWei = 20;
    bytes provider2Uri = bytes("https://bar.com");

    address public user1 = address(3);
    address public user2 = address(4);

    address public unregisteredProvider = address(7);
    uint128 MAX_UINT128 = 2 ** 128 - 1;
    bytes32 ALL_ZEROS = bytes32(uint256(0));

    address public owner = address(8);
    address public admin = address(9);
    address public admin2 = address(10);

    function setUp() public {
        EntropyUpgradable _random = new EntropyUpgradable();
        // deploy proxy contract and point it to implementation
        proxy = new ERC1967Proxy(address(_random), "");
        // wrap in ABI to support easier calls
        random = EntropyUpgradable(address(proxy));

        random.initialize(owner, admin, pythFeeInWei, provider1, false);

        bytes32[] memory hashChain1 = generateHashChain(
            provider1,
            0,
            provider1ChainLength
        );
        provider1Proofs = hashChain1;
        vm.prank(provider1);
        random.register(
            provider1FeeInWei,
            provider1Proofs[0],
            provider1CommitmentMetadata,
            provider1ChainLength,
            provider1Uri
        );
        vm.prank(provider1);
        random.setMaxNumHashes(provider1MaxNumHashes);

        bytes32[] memory hashChain2 = generateHashChain(provider2, 0, 100);
        provider2Proofs = hashChain2;
        vm.prank(provider2);
        random.register(
            provider2FeeInWei,
            provider2Proofs[0],
            hex"0200",
            100,
            provider2Uri
        );
    }

    // Test helper method for requesting a random value as user from provider.
    function request(
        address user,
        address provider,
        uint randomNumber,
        bool useBlockhash
    ) public returns (uint64 sequenceNumber) {
        sequenceNumber = requestWithFee(
            user,
            random.getFee(provider),
            provider,
            randomNumber,
            useBlockhash
        );
    }

    function requestWithFee(
        address user,
        uint fee,
        address provider,
        uint randomNumber,
        bool useBlockhash
    ) public returns (uint64 sequenceNumber) {
        vm.deal(user, fee);
        vm.startPrank(user);
        sequenceNumber = random.request{value: fee}(
            provider,
            random.constructUserCommitment(bytes32(randomNumber)),
            useBlockhash
        );
        vm.stopPrank();
    }

    function assertRequestReverts(
        uint fee,
        address provider,
        uint randomNumber,
        bool useBlockhash,
        bytes4 revertReason
    ) public {
        bytes32 userCommitment = random.constructUserCommitment(
            bytes32(uint256(randomNumber))
        );
        vm.deal(address(this), fee);
        vm.expectRevert(revertReason);
        random.request{value: fee}(provider, userCommitment, useBlockhash);
    }

    function assertRevealSucceeds(
        address user,
        address provider,
        uint64 sequenceNumber,
        uint userRandom,
        bytes32 providerRevelation,
        bytes32 hash
    ) public {
        vm.prank(user);
        bytes32 randomNumber = random.reveal(
            provider,
            sequenceNumber,
            bytes32(userRandom),
            providerRevelation
        );
        assertEq(
            randomNumber,
            random.combineRandomValues(
                bytes32(userRandom),
                providerRevelation,
                hash
            )
        );
    }

    function assertRevealReverts(
        address user,
        address provider,
        uint64 sequenceNumber,
        uint userRandom,
        bytes32 providerRevelation
    ) public {
        vm.startPrank(user);
        vm.expectRevert();
        random.reveal(
            provider,
            sequenceNumber,
            bytes32(uint256(userRandom)),
            providerRevelation
        );
        vm.stopPrank();
    }

    function assertInvariants() public {
        uint expectedBalance = random
            .getProviderInfoV2(provider1)
            .accruedFeesInWei +
            random.getProviderInfoV2(provider2).accruedFeesInWei +
            random.getAccruedPythFees();
        assertEq(address(random).balance, expectedBalance);

        EntropyStructsV2.ProviderInfo memory info1 = random.getProviderInfoV2(
            provider1
        );
        assert(
            info1.originalCommitmentSequenceNumber <=
                info1.currentCommitmentSequenceNumber
        );
        assert(info1.currentCommitmentSequenceNumber < info1.sequenceNumber);
        assert(info1.sequenceNumber <= info1.endSequenceNumber);
        EntropyStructsV2.ProviderInfo memory info2 = random.getProviderInfoV2(
            provider2
        );
        assert(
            info2.originalCommitmentSequenceNumber <=
                info2.currentCommitmentSequenceNumber
        );
        assert(info2.sequenceNumber > info2.currentCommitmentSequenceNumber);
        assert(info2.sequenceNumber <= info2.endSequenceNumber);
    }

    function testBasicFlow() public {
        vm.roll(17);
        uint64 sequenceNumber = request(user2, provider1, 42, false);
        assertEq(
            random.getRequestV2(provider1, sequenceNumber).blockNumber,
            17
        );
        assertEq(
            random.getRequestV2(provider1, sequenceNumber).useBlockhash,
            false
        );

        assertRevealSucceeds(
            user2,
            provider1,
            sequenceNumber,
            42,
            provider1Proofs[sequenceNumber],
            ALL_ZEROS
        );

        EntropyStructsV2.Request memory reqAfterReveal = random.getRequestV2(
            provider1,
            sequenceNumber
        );
        assertEq(reqAfterReveal.sequenceNumber, 0);

        // You can only reveal the random number once. This isn't a feature of the contract per se, but it is
        // the expected behavior.
        assertRevealReverts(
            user2,
            provider1,
            sequenceNumber,
            42,
            provider1Proofs[sequenceNumber]
        );
    }

    function testDefaultProvider() public {
        vm.roll(20);
        uint64 sequenceNumber = request(
            user2,
            random.getDefaultProvider(),
            42,
            false
        );
        assertEq(
            random.getRequestV2(provider1, sequenceNumber).blockNumber,
            20
        );
        assertEq(
            random.getRequestV2(provider1, sequenceNumber).useBlockhash,
            false
        );

        assertRevealReverts(
            user2,
            random.getDefaultProvider(),
            sequenceNumber,
            42,
            provider2Proofs[sequenceNumber]
        );

        assertRevealSucceeds(
            user2,
            random.getDefaultProvider(),
            sequenceNumber,
            42,
            provider1Proofs[sequenceNumber],
            ALL_ZEROS
        );
    }

    function testNoSuchProvider() public {
        assertRequestReverts(
            10000000,
            unregisteredProvider,
            42,
            false,
            EntropyErrors.NoSuchProvider.selector
        );
    }

    function testAuthorization() public {
        uint64 sequenceNumber = request(user2, provider1, 42, false);
        assertEq(
            random.getRequestV2(provider1, sequenceNumber).requester,
            user2
        );

        // user1 not authorized, must be user2.
        assertRevealReverts(
            user1,
            provider1,
            sequenceNumber,
            42,
            provider1Proofs[sequenceNumber]
        );

        assertRevealSucceeds(
            user2,
            provider1,
            sequenceNumber,
            42,
            provider1Proofs[sequenceNumber],
            ALL_ZEROS
        );
    }

    function testAdversarialReveal() public {
        uint64 sequenceNumber = request(user2, provider1, 42, false);

        // test revealing with the wrong hashes in the same chain
        for (uint256 i = 0; i < 10; i++) {
            if (i != sequenceNumber) {
                assertRevealReverts(
                    user2,
                    provider1,
                    sequenceNumber,
                    42,
                    provider1Proofs[i]
                );
            }
        }

        // test revealing with the wrong user revealed value.
        for (uint256 i = 0; i < 42; i++) {
            assertRevealReverts(
                user2,
                provider1,
                sequenceNumber,
                i,
                provider1Proofs[sequenceNumber]
            );
        }

        // test revealing sequence numbers that haven't been requested yet.
        for (uint64 i = sequenceNumber + 1; i < sequenceNumber + 3; i++) {
            assertRevealReverts(
                user2,
                provider1,
                i,
                42,
                provider1Proofs[sequenceNumber]
            );

            assertRevealReverts(user2, provider1, i, 42, provider1Proofs[i]);
        }
    }

    function testConcurrentRequests() public {
        uint64 s1 = request(user1, provider1, 1, false);
        uint64 s2 = request(user2, provider1, 2, false);
        uint64 s3 = request(user1, provider1, 3, false);
        uint64 s4 = request(user1, provider1, 4, false);

        assertRevealSucceeds(
            user1,
            provider1,
            s3,
            3,
            provider1Proofs[s3],
            ALL_ZEROS
        );
        assertInvariants();

        uint64 s5 = request(user1, provider1, 5, false);

        assertRevealSucceeds(
            user1,
            provider1,
            s4,
            4,
            provider1Proofs[s4],
            ALL_ZEROS
        );
        assertInvariants();

        assertRevealSucceeds(
            user1,
            provider1,
            s1,
            1,
            provider1Proofs[s1],
            ALL_ZEROS
        );
        assertInvariants();

        assertRevealSucceeds(
            user2,
            provider1,
            s2,
            2,
            provider1Proofs[s2],
            ALL_ZEROS
        );
        assertInvariants();

        assertRevealSucceeds(
            user1,
            provider1,
            s5,
            5,
            provider1Proofs[s5],
            ALL_ZEROS
        );
        assertInvariants();
    }

    function testBlockhash() public {
        vm.roll(1234);
        uint64 sequenceNumber = request(user2, provider1, 42, true);

        assertEq(
            random.getRequestV2(provider1, sequenceNumber).blockNumber,
            1234
        );
        assertEq(
            random.getRequestV2(provider1, sequenceNumber).useBlockhash,
            true
        );

        vm.roll(1235);
        assertRevealSucceeds(
            user2,
            provider1,
            sequenceNumber,
            42,
            provider1Proofs[sequenceNumber],
            blockhash(1234)
        );
    }

    function testNoCheckOnBlockNumberWhenNoBlockHashUsed() public {
        vm.roll(1234);
        uint64 sequenceNumber = request(user2, provider1, 42, false);

        vm.roll(1236);
        assertRevealSucceeds(
            user2,
            provider1,
            sequenceNumber,
            42,
            provider1Proofs[sequenceNumber],
            ALL_ZEROS
        );

        vm.roll(1234);
        sequenceNumber = request(user2, provider1, 42, false);

        vm.roll(1234);
        assertRevealSucceeds(
            user2,
            provider1,
            sequenceNumber,
            42,
            provider1Proofs[sequenceNumber],
            ALL_ZEROS
        );

        vm.roll(1234);
        sequenceNumber = request(user2, provider1, 42, false);

        vm.roll(1234 + 257);
        assertRevealSucceeds(
            user2,
            provider1,
            sequenceNumber,
            42,
            provider1Proofs[sequenceNumber],
            ALL_ZEROS
        );
    }

    function testCheckOnBlockNumberWhenBlockHashUsed() public {
        vm.roll(1234);
        uint64 sequenceNumber = request(user2, provider1, 42, true);

        vm.roll(1234);
        assertRevealReverts(
            user2,
            provider1,
            sequenceNumber,
            42,
            provider1Proofs[sequenceNumber]
        );

        vm.roll(1234 + 257);
        assertRevealReverts(
            user2,
            provider1,
            sequenceNumber,
            42,
            provider1Proofs[sequenceNumber]
        );

        vm.roll(1235);
        assertRevealSucceeds(
            user2,
            provider1,
            sequenceNumber,
            42,
            provider1Proofs[sequenceNumber],
            blockhash(1234)
        );
    }

    function testProviderCommitmentRotation() public {
        uint userRandom = 42;
        uint64 sequenceNumber1 = request(user2, provider1, userRandom, false);
        uint64 sequenceNumber2 = request(user2, provider1, userRandom, false);
        assertInvariants();

        uint64 newHashChainOffset = sequenceNumber2 + 1;
        bytes32[] memory newHashChain = generateHashChain(
            provider1,
            newHashChainOffset,
            10
        );
        vm.prank(provider1);
        random.register(
            provider1FeeInWei,
            newHashChain[0],
            hex"0100",
            10,
            provider1Uri
        );
        assertInvariants();
        EntropyStructsV2.ProviderInfo memory info1 = random.getProviderInfoV2(
            provider1
        );
        assertEq(info1.endSequenceNumber, newHashChainOffset + 10);

        uint64 sequenceNumber3 = request(user2, provider1, 42, false);
        // Rotating the provider key uses a sequence number
        assertEq(sequenceNumber3, sequenceNumber2 + 2);

        // Requests that were in-flight at the time of rotation use the commitment from the time of request
        for (uint256 i = 0; i < 10; i++) {
            assertRevealReverts(
                user2,
                provider1,
                sequenceNumber1,
                userRandom,
                newHashChain[i]
            );
        }
        assertRevealSucceeds(
            user2,
            provider1,
            sequenceNumber1,
            userRandom,
            provider1Proofs[sequenceNumber1],
            ALL_ZEROS
        );
        assertInvariants();

        // Requests after the rotation use the new commitment
        assertRevealReverts(
            user2,
            provider1,
            sequenceNumber3,
            userRandom,
            provider1Proofs[sequenceNumber3]
        );
        assertRevealSucceeds(
            user2,
            provider1,
            sequenceNumber3,
            userRandom,
            newHashChain[sequenceNumber3 - newHashChainOffset],
            ALL_ZEROS
        );
        assertInvariants();
    }

    function testOutOfRandomness() public {
        // Should be able to request chainLength - 1 random numbers successfully.
        for (uint64 i = 0; i < provider1ChainLength - 1; i++) {
            uint64 sequenceNumber = request(user2, provider1, 42, false);
            assertRevealSucceeds(
                user2,
                provider1,
                sequenceNumber,
                42,
                provider1Proofs[sequenceNumber],
                ALL_ZEROS
            );
        }

        assertRequestReverts(
            random.getFee(provider1),
            provider1,
            provider1ChainLength - 1,
            false,
            EntropyErrors.OutOfRandomness.selector
        );
    }

    function testGetFee() public {
        assertEq(random.getFee(provider1), pythFeeInWei + provider1FeeInWei);
        assertEq(random.getFee(provider2), pythFeeInWei + provider2FeeInWei);
        // Requesting the fee for a nonexistent provider returns pythFeeInWei. This isn't necessarily desirable behavior,
        // but it's unlikely to cause a problem.
        assertEq(random.getFee(unregisteredProvider), pythFeeInWei);

        // Check that overflowing the fee arithmetic causes the transaction to revert.
        vm.prank(provider1);
        random.register(
            MAX_UINT128,
            provider1Proofs[0],
            hex"0100",
            100,
            provider1Uri
        );
        vm.expectRevert();
        random.getFee(provider1);
    }

    function testOverflow() public {
        bytes32 userCommitment = random.constructUserCommitment(
            bytes32(uint256(42))
        );
        // msg.value overflows the uint128 fee variable
        uint fee = 2 ** 128;
        vm.deal(address(this), fee);
        vm.expectRevert("SafeCast: value doesn't fit in 128 bits");
        random.request{value: fee}(provider1, userCommitment, false);

        // block number is too large
        vm.roll(2 ** 96);
        vm.expectRevert("SafeCast: value doesn't fit in 64 bits");
        random.request{value: pythFeeInWei + provider1FeeInWei}(
            provider1,
            userCommitment,
            true
        );
    }

    function testFees() public {
        // Insufficient fees causes a revert
        assertRequestReverts(
            0,
            provider1,
            42,
            false,
            EntropyErrors.InsufficientFee.selector
        );
        assertRequestReverts(
            pythFeeInWei + provider1FeeInWei - 1,
            provider1,
            42,
            false,
            EntropyErrors.InsufficientFee.selector
        );
        assertRequestReverts(
            0,
            provider2,
            42,
            false,
            EntropyErrors.InsufficientFee.selector
        );
        assertRequestReverts(
            pythFeeInWei + provider2FeeInWei - 1,
            provider2,
            42,
            false,
            EntropyErrors.InsufficientFee.selector
        );

        // Accrue some fees for both providers
        for (uint i = 0; i < 3; i++) {
            request(user2, provider1, 42, false);
        }

        request(user2, provider2, 42, false);
        // this call overpays for the random number
        requestWithFee(
            user2,
            pythFeeInWei + provider2FeeInWei + 10000,
            provider2,
            42,
            false
        );

        assertEq(
            random.getProviderInfoV2(provider1).accruedFeesInWei,
            provider1FeeInWei * 3
        );
        assertEq(
            random.getProviderInfoV2(provider2).accruedFeesInWei,
            provider2FeeInWei * 2
        );
        assertEq(random.getAccruedPythFees(), pythFeeInWei * 5 + 10000);
        assertInvariants();

        // Reregistering updates the required fees
        vm.prank(provider1);
        random.register(
            12345,
            provider1Proofs[0],
            hex"0100",
            100,
            provider1Uri
        );

        assertRequestReverts(
            pythFeeInWei + 12345 - 1,
            provider1,
            42,
            false,
            EntropyErrors.InsufficientFee.selector
        );
        requestWithFee(user2, pythFeeInWei + 12345, provider1, 42, false);

        uint128 providerOneBalance = provider1FeeInWei * 3 + 12345;
        assertEq(
            random.getProviderInfoV2(provider1).accruedFeesInWei,
            providerOneBalance
        );
        assertInvariants();

        vm.prank(unregisteredProvider);
        vm.expectRevert();
        random.withdraw(1000);

        vm.prank(provider1);
        random.withdraw(1000);

        assertEq(
            random.getProviderInfoV2(provider1).accruedFeesInWei,
            providerOneBalance - 1000
        );
        assertInvariants();

        vm.prank(provider1);
        vm.expectRevert();
        random.withdraw(providerOneBalance);
    }

    function testGetProviderInfoV2() public {
        EntropyStructsV2.ProviderInfo memory providerInfo1 = random
            .getProviderInfoV2(provider1);
        // These two fields aren't used by the Entropy contract itself -- they're just convenient info to store
        // on-chain -- so they aren't tested in the other tests.
        assertEq(providerInfo1.uri, provider1Uri);
        assertEq(providerInfo1.commitmentMetadata, provider1CommitmentMetadata);
    }

    function testSetProviderFee() public {
        assertNotEq(random.getProviderInfoV2(provider1).feeInWei, 1);

        vm.prank(provider1);
        random.setProviderFee(1);

        assertEq(random.getProviderInfoV2(provider1).feeInWei, 1);
    }

    function testSetProviderFeeByUnregistered() public {
        vm.prank(unregisteredProvider);
        vm.expectRevert();
        random.setProviderFee(1);
    }

    function testSetProviderUri() public {
        bytes memory newUri = bytes("https://new.com");

        assertNotEq0(random.getProviderInfoV2(provider1).uri, newUri);

        vm.prank(provider1);
        random.setProviderUri(newUri);

        assertEq0(random.getProviderInfoV2(provider1).uri, newUri);
    }

    function testSetProviderUriByUnregistered() public {
        bytes memory newUri = bytes("https://new.com");
        vm.prank(unregisteredProvider);
        vm.expectRevert();
        random.setProviderUri(newUri);
    }

    function testRequestWithCallbackAndReveal() public {
        bytes32 userRandomNumber = bytes32(uint(42));
        uint fee = random.getFee(provider1);
        EntropyStructsV2.ProviderInfo memory providerInfo = random
            .getProviderInfoV2(provider1);

        vm.roll(1234);
        vm.deal(user1, fee);
        vm.startPrank(user1);
        vm.expectEmit(true, true, true, true, address(random));
        emit RequestedWithCallback(
            provider1,
            user1,
            providerInfo.sequenceNumber,
            userRandomNumber,
            EntropyStructs.Request({
                provider: provider1,
                sequenceNumber: providerInfo.sequenceNumber,
                numHashes: SafeCast.toUint32(
                    providerInfo.sequenceNumber -
                        providerInfo.currentCommitmentSequenceNumber
                ),
                commitment: keccak256(
                    bytes.concat(
                        random.constructUserCommitment(userRandomNumber),
                        providerInfo.currentCommitment
                    )
                ),
                blockNumber: 1234,
                requester: user1,
                useBlockhash: false,
                isRequestWithCallback: true
            })
        );
        vm.expectEmit(true, true, true, true, address(random));
        emit EntropyEventsV2.Requested(
            provider1,
            user1,
            providerInfo.sequenceNumber,
            userRandomNumber,
            0,
            bytes("")
        );
        vm.roll(1234);
        uint64 assignedSequenceNumber = random.requestWithCallback{value: fee}(
            provider1,
            userRandomNumber
        );

        assertEq(
            random.getRequestV2(provider1, assignedSequenceNumber).requester,
            user1
        );

        assertEq(
            random.getRequestV2(provider1, assignedSequenceNumber).provider,
            provider1
        );
        vm.expectRevert(EntropyErrors.InvalidRevealCall.selector);
        random.reveal(
            provider1,
            assignedSequenceNumber,
            userRandomNumber,
            provider1Proofs[assignedSequenceNumber]
        );
        vm.stopPrank();
    }

    function testRequestWithCallbackAndRevealWithCallbackByContract() public {
        bytes32 userRandomNumber = bytes32(uint(42));
        uint fee = random.getFee(provider1);
        EntropyConsumer consumer = new EntropyConsumer(address(random), false);
        vm.deal(user1, fee);
        vm.prank(user1);
        uint64 assignedSequenceNumber = consumer.requestEntropy{value: fee}(
            userRandomNumber
        );
        EntropyStructsV2.Request memory req = random.getRequestV2(
            provider1,
            assignedSequenceNumber
        );

        vm.expectEmit(true, true, true, true, address(random));
        emit RevealedWithCallback(
            EntropyStructConverter.toV1Request(req),
            userRandomNumber,
            provider1Proofs[assignedSequenceNumber],
            random.combineRandomValues(
                userRandomNumber,
                provider1Proofs[assignedSequenceNumber],
                0
            )
        );
<<<<<<< HEAD
        vm.expectEmit(true, true, true, false, address(random));
=======
        vm.expectEmit(true, true, true, true, address(random));
>>>>>>> 4574b10b
        emit EntropyEventsV2.Revealed(
            provider1,
            req.requester,
            req.sequenceNumber,
            random.combineRandomValues(
                userRandomNumber,
                provider1Proofs[assignedSequenceNumber],
                0
            ),
            false,
            bytes(""),
            0,
            bytes("")
        );
        vm.prank(user1);
        random.revealWithCallback(
            provider1,
            assignedSequenceNumber,
            userRandomNumber,
            provider1Proofs[assignedSequenceNumber]
        );

        assertEq(consumer.sequence(), assignedSequenceNumber);
        assertEq(consumer.provider(), provider1);
        assertEq(
            consumer.randomness(),
            random.combineRandomValues(
                userRandomNumber,
                provider1Proofs[assignedSequenceNumber],
                // No blockhash is being used in callback method. As it
                // is being depreceated. Passing 0 for it.
                0
            )
        );

        EntropyStructsV2.Request memory reqAfterReveal = random.getRequestV2(
            provider1,
            assignedSequenceNumber
        );
        assertEq(reqAfterReveal.sequenceNumber, 0);
    }

    function testRequestWithCallbackAndRevealWithCallbackByEoa() public {
        bytes32 userRandomNumber = bytes32(uint(42));
        uint fee = random.getFee(provider1);
        vm.deal(user1, fee);
        vm.prank(user1);
        uint64 assignedSequenceNumber = random.requestWithCallback{value: fee}(
            provider1,
            userRandomNumber
        );
        EntropyStructsV2.Request memory req = random.getRequestV2(
            provider1,
            assignedSequenceNumber
        );

        vm.expectEmit(true, true, true, true, address(random));
        emit RevealedWithCallback(
            EntropyStructConverter.toV1Request(req),
            userRandomNumber,
            provider1Proofs[assignedSequenceNumber],
            random.combineRandomValues(
                userRandomNumber,
                provider1Proofs[assignedSequenceNumber],
                0
            )
        );
<<<<<<< HEAD
        vm.expectEmit(true, true, true, false, address(random));
=======
        vm.expectEmit(true, true, true, true, address(random));
>>>>>>> 4574b10b
        emit EntropyEventsV2.Revealed(
            provider1,
            req.requester,
            req.sequenceNumber,
            random.combineRandomValues(
                userRandomNumber,
                provider1Proofs[assignedSequenceNumber],
                0
            ),
            false,
            bytes(""),
            0,
            bytes("")
        );
        random.revealWithCallback(
            provider1,
            assignedSequenceNumber,
            userRandomNumber,
            provider1Proofs[assignedSequenceNumber]
        );

        EntropyStructsV2.Request memory reqAfterReveal = random.getRequestV2(
            provider1,
            assignedSequenceNumber
        );
        assertEq(reqAfterReveal.sequenceNumber, 0);
    }

    function testRequestAndRevealWithCallback() public {
        uint64 sequenceNumber = request(user2, provider1, 42, false);
        assertEq(
            random.getRequestV2(provider1, sequenceNumber).requester,
            user2
        );

        vm.expectRevert(EntropyErrors.InvalidRevealCall.selector);
        vm.prank(user2);
        random.revealWithCallback(
            provider1,
            sequenceNumber,
            bytes32(uint256(42)),
            provider1Proofs[sequenceNumber]
        );
    }

    function testRequestWithCallbackAndRevealWithCallbackFailing() public {
        bytes32 userRandomNumber = bytes32(uint(42));
        uint fee = random.getFee(provider1);
        EntropyConsumer consumer = new EntropyConsumer(address(random), true);
        vm.deal(address(consumer), fee);
        vm.startPrank(address(consumer));
        uint64 assignedSequenceNumber = random.requestWithCallback{value: fee}(
            provider1,
            userRandomNumber
        );

        vm.expectRevert();
        random.revealWithCallback(
            provider1,
            assignedSequenceNumber,
            userRandomNumber,
            provider1Proofs[assignedSequenceNumber]
        );
    }

    function testRequestWithCallbackGasLimit() public {
        uint32 defaultGasLimit = 100000;
        vm.prank(provider1);
        random.setDefaultGasLimit(defaultGasLimit);

        bytes32 userRandomNumber = bytes32(uint(42));
        uint fee = random.getFee(provider1);
        EntropyConsumer consumer = new EntropyConsumer(address(random), false);
        vm.deal(user1, fee);
        vm.expectEmit(false, false, false, true, address(random));
        emit EntropyEventsV2.Requested(
            provider1,
            user1,
            0,
            userRandomNumber,
            100000,
            bytes("")
        );
        vm.prank(user1);
        uint64 assignedSequenceNumber = consumer.requestEntropy{value: fee}(
            userRandomNumber
        );
        EntropyStructsV2.Request memory req = random.getRequestV2(
            provider1,
            assignedSequenceNumber
        );

        // Verify the gas limit was set correctly
        assertEq(req.gasLimit10k, 10);

        vm.expectEmit(true, true, true, true, address(random));
        emit RevealedWithCallback(
            EntropyStructConverter.toV1Request(req),
            userRandomNumber,
            provider1Proofs[assignedSequenceNumber],
            random.combineRandomValues(
                userRandomNumber,
                provider1Proofs[assignedSequenceNumber],
                0
            )
        );
<<<<<<< HEAD
        vm.expectEmit(true, true, true, false, address(random));
=======
        vm.expectEmit(true, true, true, true, address(random));
>>>>>>> 4574b10b
        emit EntropyEventsV2.Revealed(
            provider1,
            req.requester,
            req.sequenceNumber,
            random.combineRandomValues(
                userRandomNumber,
                provider1Proofs[assignedSequenceNumber],
                0
            ),
            false,
            bytes(""),
            0,
            bytes("")
        );
        random.revealWithCallback(
            provider1,
            assignedSequenceNumber,
            userRandomNumber,
            provider1Proofs[assignedSequenceNumber]
        );

        assertEq(consumer.sequence(), assignedSequenceNumber);
        assertEq(consumer.provider(), provider1);
        assertEq(
            consumer.randomness(),
            random.combineRandomValues(
                userRandomNumber,
                provider1Proofs[assignedSequenceNumber],
                0
            )
        );

        EntropyStructsV2.Request memory reqAfterReveal = random.getRequestV2(
            provider1,
            assignedSequenceNumber
        );
        assertEq(reqAfterReveal.sequenceNumber, 0);
    }

    function testRequestWithRevertingCallback() public {
        uint32 defaultGasLimit = 100000;
        vm.prank(provider1);
        random.setDefaultGasLimit(defaultGasLimit);

        bytes32 userRandomNumber = bytes32(uint(42));
        uint fee = random.getFee(provider1);
        EntropyConsumer consumer = new EntropyConsumer(address(random), true);
        vm.deal(user1, fee);
        vm.prank(user1);
        uint64 assignedSequenceNumber = consumer.requestEntropy{value: fee}(
            userRandomNumber
        );

        // On the first attempt, the transaction should succeed and emit CallbackFailed event.
        bytes memory revertReason = abi.encodeWithSelector(
            0x08c379a0,
            "Callback failed"
        );
        vm.expectEmit(true, true, true, true, address(random));
        emit CallbackFailed(
            provider1,
            address(consumer),
            assignedSequenceNumber,
            userRandomNumber,
            provider1Proofs[assignedSequenceNumber],
            random.combineRandomValues(
                userRandomNumber,
                provider1Proofs[assignedSequenceNumber],
                0
            ),
            revertReason
        );
<<<<<<< HEAD
        vm.expectEmit(true, true, true, false, address(random));
=======
        vm.expectEmit(true, true, true, true, address(random));
>>>>>>> 4574b10b
        emit EntropyEventsV2.Revealed(
            provider1,
            address(consumer),
            assignedSequenceNumber,
            random.combineRandomValues(
                userRandomNumber,
                provider1Proofs[assignedSequenceNumber],
                0
            ),
            true,
            revertReason,
            0,
            bytes("")
        );
        random.revealWithCallback(
            provider1,
            assignedSequenceNumber,
            userRandomNumber,
            provider1Proofs[assignedSequenceNumber]
        );

        // Verify request is still active after failure
        EntropyStructsV2.Request memory reqAfterFailure = random.getRequestV2(
            provider1,
            assignedSequenceNumber
        );
        assertEq(reqAfterFailure.sequenceNumber, assignedSequenceNumber);
        assertTrue(
            reqAfterFailure.callbackStatus ==
                EntropyStatusConstants.CALLBACK_FAILED
        );

        // On the second attempt, the transaction should directly revert
        vm.expectRevert();
        random.revealWithCallback(
            provider1,
            assignedSequenceNumber,
            userRandomNumber,
            provider1Proofs[assignedSequenceNumber]
        );

        // Again, request stays active after failure
        reqAfterFailure = random.getRequestV2(
            provider1,
            assignedSequenceNumber
        );
        assertEq(reqAfterFailure.sequenceNumber, assignedSequenceNumber);
        assertTrue(
            reqAfterFailure.callbackStatus ==
                EntropyStatusConstants.CALLBACK_FAILED
        );

        // If the callback starts succeeding, we can invoke it and it emits the usual RevealedWithCallback event.
        consumer.setReverts(false);
        vm.expectEmit(true, true, true, true, address(random));
        emit RevealedWithCallback(
            EntropyStructConverter.toV1Request(reqAfterFailure),
            userRandomNumber,
            provider1Proofs[assignedSequenceNumber],
            random.combineRandomValues(
                userRandomNumber,
                provider1Proofs[assignedSequenceNumber],
                0
            )
        );
<<<<<<< HEAD
        vm.expectEmit(true, true, true, false, address(random));
=======
        vm.expectEmit(true, true, true, true, address(random));
>>>>>>> 4574b10b
        emit EntropyEventsV2.Revealed(
            provider1,
            reqAfterFailure.requester,
            reqAfterFailure.sequenceNumber,
            random.combineRandomValues(
                userRandomNumber,
                provider1Proofs[assignedSequenceNumber],
                0
            ),
            false,
            bytes(""),
            0,
            bytes("")
        );
        random.revealWithCallback(
            provider1,
            assignedSequenceNumber,
            userRandomNumber,
            provider1Proofs[assignedSequenceNumber]
        );

        // Verify request is cleared after successful reveal
        EntropyStructsV2.Request memory reqAfterReveal = random.getRequestV2(
            provider1,
            assignedSequenceNumber
        );
        assertEq(reqAfterReveal.sequenceNumber, 0);
    }

    function testRequestWithCallbackUsingTooMuchGas() public {
        uint32 defaultGasLimit = 100000;
        vm.prank(provider1);
        random.setDefaultGasLimit(defaultGasLimit);

        bytes32 userRandomNumber = bytes32(uint(42));
        uint fee = random.getFee(provider1);
        EntropyConsumer consumer = new EntropyConsumer(address(random), false);
        // Consumer callback uses ~10% more gas than the provider's default
        consumer.setTargetGasUsage((defaultGasLimit * 110) / 100);

        vm.deal(user1, fee);
        vm.prank(user1);
        uint64 assignedSequenceNumber = consumer.requestEntropy{value: fee}(
            userRandomNumber
        );
        EntropyStructsV2.Request memory req = random.getRequestV2(
            provider1,
            assignedSequenceNumber
        );

        // Verify the gas limit was set correctly
        assertEq(req.gasLimit10k, 10);

        // The transaction reverts if the provider does not provide enough gas to forward
        // the gasLimit to the callback transaction.
        vm.expectRevert();
        random.revealWithCallback{gas: defaultGasLimit - 10000}(
            provider1,
            assignedSequenceNumber,
            userRandomNumber,
            provider1Proofs[assignedSequenceNumber]
        );

        // If called with enough gas, the transaction should succeed, but the callback should fail because
        // it uses too much gas.
        vm.expectEmit(true, true, true, true, address(random));
        emit CallbackFailed(
            provider1,
            address(consumer),
            assignedSequenceNumber,
            userRandomNumber,
            provider1Proofs[assignedSequenceNumber],
            random.combineRandomValues(
                userRandomNumber,
                provider1Proofs[assignedSequenceNumber],
                0
            ),
            // out-of-gas reverts have an empty bytes array as the return value.
            ""
        );
<<<<<<< HEAD
        vm.expectEmit(true, true, true, false, address(random));
=======
        vm.expectEmit(true, true, true, true, address(random));
>>>>>>> 4574b10b
        emit EntropyEventsV2.Revealed(
            provider1,
            address(consumer),
            assignedSequenceNumber,
            random.combineRandomValues(
                userRandomNumber,
                provider1Proofs[assignedSequenceNumber],
                0
            ),
            true,
            "",
            0,
            bytes("")
        );
        random.revealWithCallback(
            provider1,
            assignedSequenceNumber,
            userRandomNumber,
            provider1Proofs[assignedSequenceNumber]
        );

        // Verify request is still active after failure
        EntropyStructsV2.Request memory reqAfterFailure = random.getRequestV2(
            provider1,
            assignedSequenceNumber
        );
        assertEq(reqAfterFailure.sequenceNumber, assignedSequenceNumber);
        assertEq(
            reqAfterFailure.callbackStatus,
            EntropyStatusConstants.CALLBACK_FAILED
        );

        // A subsequent attempt passing insufficient gas should also revert
        vm.expectRevert();
        random.revealWithCallback{gas: defaultGasLimit - 10000}(
            provider1,
            assignedSequenceNumber,
            userRandomNumber,
            provider1Proofs[assignedSequenceNumber]
        );

        // Again, request stays active after failure
        reqAfterFailure = random.getRequestV2(
            provider1,
            assignedSequenceNumber
        );
        assertEq(reqAfterFailure.sequenceNumber, assignedSequenceNumber);
        assertEq(
            reqAfterFailure.callbackStatus,
            EntropyStatusConstants.CALLBACK_FAILED
        );

        // Calling without a gas limit should succeed
        vm.expectEmit(true, true, true, true, address(random));
        emit RevealedWithCallback(
            EntropyStructConverter.toV1Request(reqAfterFailure),
            userRandomNumber,
            provider1Proofs[assignedSequenceNumber],
            random.combineRandomValues(
                userRandomNumber,
                provider1Proofs[assignedSequenceNumber],
                0
            )
        );
<<<<<<< HEAD
        vm.expectEmit(true, true, true, false, address(random));
=======
        vm.expectEmit(true, true, true, true, address(random));
>>>>>>> 4574b10b
        emit EntropyEventsV2.Revealed(
            provider1,
            address(consumer),
            assignedSequenceNumber,
            random.combineRandomValues(
                userRandomNumber,
                provider1Proofs[assignedSequenceNumber],
                0
            ),
            false,
            "",
            0,
            bytes("")
        );
        random.revealWithCallback(
            provider1,
            assignedSequenceNumber,
            userRandomNumber,
            provider1Proofs[assignedSequenceNumber]
        );

        // Verify request is cleared after successful reveal
        EntropyStructsV2.Request memory reqAfterReveal = random.getRequestV2(
            provider1,
            assignedSequenceNumber
        );
        assertEq(reqAfterReveal.sequenceNumber, 0);
    }

    // Test the corner case caused by the CALL opcode passing at most 63/64ths of the current gas
    // to the sub-call.
    function testRequestWithCallbackUsingTooMuchGas2() public {
        // With a 64M gas limit, we will pass ~63M gas to the callback (which is insufficient), but still
        // have ~1M gas to execute code within the revealWithCallback method, which should be enough to
        // run all of the logic subsequent to the excessivelySafeCall.
        uint32 defaultGasLimit = 64000000;
        vm.prank(provider1);
        random.setDefaultGasLimit(defaultGasLimit);

        bytes32 userRandomNumber = bytes32(uint(42));
        uint fee = random.getFee(provider1);
        EntropyConsumer consumer = new EntropyConsumer(address(random), false);
        consumer.setTargetGasUsage(defaultGasLimit);

        vm.deal(user1, fee);
        vm.prank(user1);
        uint64 assignedSequenceNumber = consumer.requestEntropy{value: fee}(
            userRandomNumber
        );

        // The transaction reverts if the provider does not provide enough gas to forward
        // the gasLimit to the callback transaction.
        vm.expectRevert(EntropyErrors.InsufficientGas.selector);
        random.revealWithCallback{gas: defaultGasLimit - 10000}(
            provider1,
            assignedSequenceNumber,
            userRandomNumber,
            provider1Proofs[assignedSequenceNumber]
        );
    }

    function testLastRevealedTooOld() public {
        for (uint256 i = 0; i < provider1MaxNumHashes; i++) {
            request(user1, provider1, 42, false);
        }
        assertRequestReverts(
            random.getFee(provider1),
            provider1,
            42,
            false,
            EntropyErrors.LastRevealedTooOld.selector
        );
    }

    function testAdvanceProviderCommitment(
        uint32 requestCount,
        uint32 updateSeqNumber
    ) public {
        vm.assume(requestCount < provider1MaxNumHashes);
        vm.assume(updateSeqNumber < requestCount);
        vm.assume(0 < updateSeqNumber);

        for (uint256 i = 0; i < requestCount; i++) {
            request(user1, provider1, 42, false);
        }
        assertInvariants();
        EntropyStructsV2.ProviderInfo memory info1 = random.getProviderInfoV2(
            provider1
        );
        assertEq(info1.currentCommitmentSequenceNumber, 0);
        assertEq(info1.sequenceNumber, requestCount + 1);
        random.advanceProviderCommitment(
            provider1,
            updateSeqNumber,
            provider1Proofs[updateSeqNumber]
        );
        info1 = random.getProviderInfoV2(provider1);
        assertEq(info1.currentCommitmentSequenceNumber, updateSeqNumber);
        assertEq(info1.currentCommitment, provider1Proofs[updateSeqNumber]);
        assertEq(info1.sequenceNumber, requestCount + 1);
        assertInvariants();
    }

    function testAdvanceProviderCommitmentTooOld(
        uint32 requestCount,
        uint32 updateSeqNumber
    ) public {
        vm.assume(requestCount < provider1MaxNumHashes);
        vm.assume(updateSeqNumber < requestCount);
        vm.assume(0 < updateSeqNumber);

        for (uint256 i = 0; i < requestCount; i++) {
            request(user1, provider1, 42, false);
        }
        assertRevealSucceeds(
            user1,
            provider1,
            requestCount,
            42,
            provider1Proofs[requestCount],
            ALL_ZEROS
        );
        vm.expectRevert(EntropyErrors.UpdateTooOld.selector);
        random.advanceProviderCommitment(
            provider1,
            updateSeqNumber,
            provider1Proofs[updateSeqNumber]
        );
    }

    function testAdvanceProviderCommitmentIncorrectRevelation(
        uint32 seqNumber,
        uint32 mismatchedProofNumber
    ) public {
        vm.assume(seqNumber < provider1ChainLength);
        vm.assume(mismatchedProofNumber < provider1ChainLength);
        vm.assume(seqNumber != mismatchedProofNumber);
        vm.assume(seqNumber > 0);
        vm.expectRevert(EntropyErrors.IncorrectRevelation.selector);
        random.advanceProviderCommitment(
            provider1,
            seqNumber,
            provider1Proofs[mismatchedProofNumber]
        );
    }

    function testAdvanceProviderCommitmentUpdatesSequenceNumber(
        uint32 seqNumber
    ) public {
        vm.assume(seqNumber < provider1ChainLength);
        vm.assume(seqNumber > 0);
        random.advanceProviderCommitment(
            provider1,
            seqNumber,
            provider1Proofs[seqNumber]
        );
        EntropyStructsV2.ProviderInfo memory info1 = random.getProviderInfoV2(
            provider1
        );
        assertEq(info1.sequenceNumber, seqNumber + 1);
    }

    function testAdvanceProviderCommitmentHigherThanChainLength(
        uint32 seqNumber
    ) public {
        vm.assume(seqNumber >= provider1ChainLength);
        vm.expectRevert(EntropyErrors.AssertionFailure.selector);
        random.advanceProviderCommitment(
            provider1,
            seqNumber,
            provider1Proofs[0]
        );
    }

    function testSetMaxNumHashes(uint32 maxNumHashes) public {
        vm.prank(provider1);
        random.setMaxNumHashes(maxNumHashes);
        EntropyStructsV2.ProviderInfo memory info1 = random.getProviderInfoV2(
            provider1
        );
        assertEq(info1.maxNumHashes, maxNumHashes);
    }

    function testSetMaxNumHashesRevertIfNotFromProvider() public {
        vm.expectRevert(EntropyErrors.NoSuchProvider.selector);
        random.setMaxNumHashes(100);
    }

    function testZeroMaxNumHashesDisableChecks() public {
        for (uint256 i = 0; i < provider1MaxNumHashes; i++) {
            request(user1, provider1, 42, false);
        }
        assertRequestReverts(
            random.getFee(provider1),
            provider1,
            42,
            false,
            EntropyErrors.LastRevealedTooOld.selector
        );
        vm.prank(provider1);
        random.setMaxNumHashes(0);
        request(user1, provider1, 42, false);
    }

    function testFeeManager() public {
        address manager = address(12);

        // Make sure there are some fees for provider1
        request(user1, provider1, 42, false);

        // Manager isn't authorized, so can't withdraw or set fee.
        vm.prank(manager);
        vm.expectRevert();
        random.withdrawAsFeeManager(provider1, provider1FeeInWei);
        vm.prank(manager);
        vm.expectRevert();
        random.setProviderFeeAsFeeManager(provider1, 1000);

        // You can't set a fee manager from an address that isn't a registered provider.
        vm.expectRevert();
        random.setFeeManager(address(manager));

        // Authorizing the fee manager as the provider enables withdrawing and setting fees.
        vm.prank(provider1);
        random.setFeeManager(address(manager));

        // Withdrawing decrements provider's accrued fees and sends balance to the fee manager.
        uint startingBalance = manager.balance;
        vm.prank(manager);
        random.withdrawAsFeeManager(provider1, provider1FeeInWei);
        assertEq(random.getProviderInfoV2(provider1).accruedFeesInWei, 0);
        assertEq(manager.balance, startingBalance + provider1FeeInWei);

        // Setting provider fee updates the fee in the ProviderInfo.
        vm.prank(manager);
        random.setProviderFeeAsFeeManager(provider1, 10101);
        assertEq(random.getProviderInfoV2(provider1).feeInWei, 10101);

        // Authorizing a different manager depermissions the previous one.
        address manager2 = address(13);
        vm.prank(provider1);
        random.setFeeManager(address(manager2));
        vm.prank(manager);
        vm.expectRevert();
        random.withdrawAsFeeManager(provider1, provider1FeeInWei);
        vm.prank(manager);
        vm.expectRevert();
        random.setProviderFeeAsFeeManager(provider1, 1000);
    }

    function testSetDefaultGasLimit() public {
        uint32 newGasLimit = 100000;

        vm.prank(provider1);
        vm.expectEmit(true, true, true, true, address(random));
        emit ProviderDefaultGasLimitUpdated(provider1, 0, newGasLimit);
        vm.expectEmit(true, true, true, true, address(random));
        emit EntropyEventsV2.ProviderDefaultGasLimitUpdated(
            provider1,
            0,
            newGasLimit,
            bytes("")
        );
        random.setDefaultGasLimit(newGasLimit);

        EntropyStructsV2.ProviderInfo memory info = random.getProviderInfoV2(
            provider1
        );
        assertEq(info.defaultGasLimit, newGasLimit);

        // Can reset back to 0.
        vm.prank(provider1);
        random.setDefaultGasLimit(0);
        info = random.getProviderInfoV2(provider1);
        assertEq(info.defaultGasLimit, 0);

        // Can set to maximum value.
        uint32 maxLimit = random.MAX_GAS_LIMIT();
        vm.prank(provider1);
        random.setDefaultGasLimit(maxLimit);
        info = random.getProviderInfoV2(provider1);
        assertEq(info.defaultGasLimit, random.MAX_GAS_LIMIT());

        // Reverts if max value is exceeded
        uint32 exceedsGasLimit = random.MAX_GAS_LIMIT() + 1;
        vm.prank(provider1);
        vm.expectRevert(EntropyErrors.MaxGasLimitExceeded.selector);
        random.setDefaultGasLimit(exceedsGasLimit);
    }

    function testSetDefaultGasLimitRevertIfNotFromProvider() public {
        vm.expectRevert(EntropyErrors.NoSuchProvider.selector);
        random.setDefaultGasLimit(100000);
    }

    function testRequestWithCallbackUsesDefaultGasLimit() public {
        uint32 defaultGasLimit = 100000;
        vm.prank(provider1);
        random.setDefaultGasLimit(defaultGasLimit);

        bytes32 userRandomNumber = bytes32(uint(42));
        uint fee = random.getFee(provider1);

        vm.deal(user1, fee);
        vm.prank(user1);
        uint64 sequenceNumber = random.requestWithCallback{value: fee}(
            provider1,
            userRandomNumber
        );

        EntropyStructsV2.Request memory req = random.getRequestV2(
            provider1,
            sequenceNumber
        );
        assertEq(req.gasLimit10k, 10);
    }

    function testGasLimitsAndFeeRounding() public {
        vm.prank(provider1);
        random.setDefaultGasLimit(20000);
        vm.prank(provider1);
        random.setProviderFee(1);

        // Test exact multiples of 10,000
        assertGasLimitAndFee(0, 2, 1);
        assertGasLimitAndFee(10000, 2, 1);
        assertGasLimitAndFee(20000, 2, 1);
        assertGasLimitAndFee(100000, 10, 5);

        // Test values just below multiples of 10,000
        assertGasLimitAndFee(9999, 2, 1);
        assertGasLimitAndFee(19999, 2, 1);
        assertGasLimitAndFee(39999, 4, 2);
        assertGasLimitAndFee(99999, 10, 5);

        // Test values just above multiples of 10,000
        assertGasLimitAndFee(10001, 2, 1);
        assertGasLimitAndFee(20001, 3, 1);
        assertGasLimitAndFee(100001, 11, 5);
        assertGasLimitAndFee(110001, 12, 6);

        // Test middle values
        assertGasLimitAndFee(5000, 2, 1);
        assertGasLimitAndFee(15000, 2, 1);
        assertGasLimitAndFee(25000, 3, 1);

        // Test maximum value
        assertGasLimitAndFee(
            uint32(type(uint16).max) * 10000,
            type(uint16).max,
            uint128(type(uint16).max) / 2
        );

        // Test larger than max value reverts with expected error
        uint32 exceedsGasLimit = uint32(type(uint16).max) * 10000 + 1;
        vm.expectRevert(EntropyErrors.MaxGasLimitExceeded.selector);
        random.getFeeForGas(provider1, exceedsGasLimit);
        vm.expectRevert(EntropyErrors.MaxGasLimitExceeded.selector);
        random.requestWithCallbackAndGasLimit{value: 10000000000000}(
            provider1,
            bytes32(uint(42)),
            exceedsGasLimit
        );

        // A provider with a 0 gas limit is opted-out of the failure state flow, indicated by
        // a 0 gas limit on all requests.
        vm.prank(provider1);
        random.setDefaultGasLimit(0);

        assertGasLimitAndFee(0, 0, 1);
        assertGasLimitAndFee(10000, 0, 1);
        assertGasLimitAndFee(20000, 0, 1);
        assertGasLimitAndFee(100000, 0, 1);
    }

    // Helper method to create a request with a specific gas limit and check the gasLimit10k / provider fees
    function assertGasLimitAndFee(
        uint32 gasLimit,
        uint16 expectedGasLimit10k,
        uint128 expectedProviderFee
    ) internal {
        // Create a request with callback
        bytes32 userRandomNumber = bytes32(uint(42));
        uint fee = random.getFeeForGas(provider1, gasLimit);
        assertEq(fee - random.getPythFee(), expectedProviderFee);

        // Passing 1 wei less than the expected fee causes a revert.
        vm.deal(user1, fee);
        vm.prank(user1);
        vm.expectRevert(EntropyErrors.InsufficientFee.selector);
        random.requestWithCallbackAndGasLimit{value: fee - 1}(
            provider1,
            userRandomNumber,
            gasLimit
        );

        EntropyStructsV2.ProviderInfo memory providerInfo = random
            .getProviderInfoV2(provider1);

        uint128 startingAccruedProviderFee = providerInfo.accruedFeesInWei;
        vm.expectEmit(true, true, true, true, address(random));
        emit EntropyEventsV2.Requested(
            provider1,
            user1,
            providerInfo.sequenceNumber,
            userRandomNumber,
            uint32(expectedGasLimit10k) * 10000,
            bytes("")
        );
        vm.prank(user1);
        uint64 sequenceNumber = random.requestWithCallbackAndGasLimit{
            value: fee
        }(provider1, userRandomNumber, gasLimit);

        assertEq(
            random.getProviderInfoV2(provider1).accruedFeesInWei -
                startingAccruedProviderFee,
            expectedProviderFee
        );

        // Check the gasLimit10k field in the request
        EntropyStructsV2.Request memory req = random.getRequestV2(
            provider1,
            sequenceNumber
        );
        assertEq(req.gasLimit10k, expectedGasLimit10k);
    }

    function testCallbackProvidedGas() public {
        vm.prank(provider1);
        random.setDefaultGasLimit(200000);

        assertCallbackResult(0, 190000, true);
        assertCallbackResult(0, 210000, false);
        assertCallbackResult(300000, 290000, true);
        assertCallbackResult(300000, 310000, false);

        // A provider that hasn't upgraded to the callback failure flow
        // can never cause a callback to fail because it runs out of gas.
        vm.prank(provider1);
        random.setDefaultGasLimit(0);

        assertCallbackResult(0, 190000, true);
        assertCallbackResult(0, 210000, true);
        assertCallbackResult(300000, 290000, true);
        assertCallbackResult(300000, 310000, true);
    }

    // Helper method to assert whether a request with a specific gas limit / a callback with a specific gas cost
    // should be successful or not.
    function assertCallbackResult(
        uint32 gasLimit,
        uint32 callbackGasUsage,
        bool expectSuccess
    ) internal {
        // Create a request with callback
        bytes32 userRandomNumber = bytes32(uint(42));
        uint fee = random.getFeeForGas(provider1, gasLimit);

        vm.deal(user1, fee);
        vm.prank(user1);
        EntropyConsumer consumer = new EntropyConsumer(address(random), false);
        uint64 sequenceNumber = consumer.requestEntropyWithGasLimit{value: fee}(
            userRandomNumber,
            gasLimit
        );

        consumer.setTargetGasUsage(callbackGasUsage);

        EntropyStructsV2.Request memory req = random.getRequestV2(
            provider1,
            sequenceNumber
        );

        if (!expectSuccess) {
<<<<<<< HEAD
            vm.recordLogs();
            random.revealWithCallback(
=======
            vm.expectEmit(true, true, true, true, address(random));
            emit CallbackFailed(
>>>>>>> 4574b10b
                provider1,
                sequenceNumber,
                userRandomNumber,
                provider1Proofs[sequenceNumber]
            );
<<<<<<< HEAD
            Vm.Log[] memory entries = vm.getRecordedLogs();

            assertEq(entries.length, 2);
            // first entry is CallbackFailed which we aren't going to check.
            // Unfortunately event.selector was added in Solidity 0.8.15 and we're on 0.8.4 so we have to copy this spec here.
            assertEq(
                entries[1].topics[0],
                keccak256(
                    "Revealed(address,address,uint64,bytes32,bool,bytes,uint32,bytes)"
                )
            );
            // Verify the topics match the expected values
            assertEq(
                entries[1].topics[1],
                bytes32(uint256(uint160(provider1)))
            );
            assertEq(
                entries[1].topics[2],
                bytes32(uint256(uint160(address(consumer))))
            );
            assertEq(entries[1].topics[3], bytes32(uint256(sequenceNumber)));

            // Verify the data field contains the expected values (per event ABI)
            (
                bytes32 randomNumber,
                bool callbackFailed,
                bytes memory callbackErrorCode,
                uint32 callbackGasUsed,
                bytes memory extraArgs
            ) = abi.decode(
                    entries[1].data,
                    (bytes32, bool, bytes, uint32, bytes)
                );

            assertEq(
                randomNumber,
=======
            vm.expectEmit(true, true, true, true, address(random));
            emit EntropyEventsV2.Revealed(
                provider1,
                address(consumer),
                sequenceNumber,
>>>>>>> 4574b10b
                random.combineRandomValues(
                    userRandomNumber,
                    provider1Proofs[sequenceNumber],
                    0
                )
            );
            assertEq(callbackFailed, true);
            assertEq(callbackErrorCode, bytes(""));

            // callback gas usage is approximate and only triggered when the provider has set a gas limit.
            // Note: this condition is somewhat janky, but we hit the stack limit so can't put in any more local variables :(
            assertTrue(
                random.getProviderInfoV2(provider1).defaultGasLimit == 0 ||
                    ((callbackGasUsage * 98) / 100 < callbackGasUsed)
            );
            assertTrue(
                random.getProviderInfoV2(provider1).defaultGasLimit == 0 ||
                    (callbackGasUsed < (callbackGasUsage * 102) / 100)
            );
            assertEq(extraArgs, bytes(""));

            // Verify request is still active after failure
            EntropyStructsV2.Request memory reqAfterFailure = random
                .getRequestV2(provider1, sequenceNumber);
            assertEq(reqAfterFailure.sequenceNumber, sequenceNumber);
            assertEq(
                reqAfterFailure.callbackStatus,
                EntropyStatusConstants.CALLBACK_FAILED
            );
        } else {
<<<<<<< HEAD
            vm.recordLogs();
            random.revealWithCallback(
                provider1,
                sequenceNumber,
=======
            vm.expectEmit(true, true, true, true, address(random));
            emit RevealedWithCallback(
                EntropyStructConverter.toV1Request(req),
>>>>>>> 4574b10b
                userRandomNumber,
                provider1Proofs[sequenceNumber]
            );

            Vm.Log[] memory entries = vm.getRecordedLogs();

            assertEq(entries.length, 2);
            // first entry is CallbackFailed which we aren't going to check.
            // Unfortunately event.selector was added in Solidity 0.8.15 and we're on 0.8.4 so we have to copy this spec here.
            assertEq(
                entries[1].topics[0],
                keccak256(
                    "Revealed(address,address,uint64,bytes32,bool,bytes,uint32,bytes)"
                )
            );
<<<<<<< HEAD

            // Verify the topics match the expected values
            assertEq(
                entries[1].topics[1],
                bytes32(uint256(uint160(provider1)))
            );
            assertEq(
                entries[1].topics[2],
                bytes32(uint256(uint160(req.requester)))
            );
            assertEq(
                entries[1].topics[3],
                bytes32(uint256(req.sequenceNumber))
            );

            // Verify the data field contains the expected values (per event ABI)
            (
                bytes32 randomNumber,
                bool callbackFailed,
                bytes memory callbackErrorCode,
                uint32 callbackGasUsed,
                bytes memory extraArgs
            ) = abi.decode(
                    entries[1].data,
                    (bytes32, bool, bytes, uint32, bytes)
                );

            assertEq(
                randomNumber,
=======
            vm.expectEmit(true, true, true, true, address(random));
            emit EntropyEventsV2.Revealed(
                provider1,
                req.requester,
                req.sequenceNumber,
>>>>>>> 4574b10b
                random.combineRandomValues(
                    userRandomNumber,
                    provider1Proofs[sequenceNumber],
                    0
                )
            );
            assertEq(callbackFailed, false);
            assertEq(callbackErrorCode, bytes(""));
            // callback gas usage is approximate and only triggered when the provider has set a gas limit
            // Note: this condition is somewhat janky, but we hit the stack limit so can't put in any more local variables :(
            assertTrue(
                random.getProviderInfoV2(provider1).defaultGasLimit == 0 ||
                    ((callbackGasUsage * 90) / 100 < callbackGasUsed)
            );
            assertTrue(
                random.getProviderInfoV2(provider1).defaultGasLimit == 0 ||
                    (callbackGasUsed < (callbackGasUsage * 110) / 100)
            );
            assertEq(extraArgs, bytes(""));

            // Verify request is cleared after successful callback
            EntropyStructsV2.Request memory reqAfterSuccess = random
                .getRequestV2(provider1, sequenceNumber);
            assertEq(reqAfterSuccess.sequenceNumber, 0);
        }
    }
}

contract EntropyConsumer is IEntropyConsumer {
    uint64 public sequence;
    bytes32 public randomness;
    address public provider;
    address public entropy;
    bool public reverts;
    uint256 public targetGasUsage;

    constructor(address _entropy, bool _reverts) {
        entropy = _entropy;
        reverts = _reverts;
        targetGasUsage = 0; // Default target
    }

    function requestEntropy(
        bytes32 randomNumber
    ) public payable returns (uint64 sequenceNumber) {
        address _provider = IEntropy(entropy).getDefaultProvider();
        sequenceNumber = IEntropy(entropy).requestWithCallback{
            value: msg.value
        }(_provider, randomNumber);
    }

    function requestEntropyWithGasLimit(
        bytes32 randomNumber,
        uint32 gasLimit
    ) public payable returns (uint64 sequenceNumber) {
        address _provider = IEntropy(entropy).getDefaultProvider();
        sequenceNumber = IEntropy(entropy).requestWithCallbackAndGasLimit{
            value: msg.value
        }(_provider, randomNumber, gasLimit);
    }

    function getEntropy() internal view override returns (address) {
        return entropy;
    }

    function setReverts(bool _reverts) public {
        reverts = _reverts;
    }

    function setTargetGasUsage(uint256 _targetGasUsage) public {
        require(
            _targetGasUsage > 60000,
            "Target gas usage cannot be below 60k (~the cost of storing callback results)"
        );
        targetGasUsage = _targetGasUsage;
    }

    function entropyCallback(
        uint64 _sequence,
        address _provider,
        bytes32 _randomness
    ) internal override {
        uint256 startGas = gasleft();
        // These seemingly innocuous instructions are actually quite expensive
        // (~60k gas) because they're writes to contract storage.
        sequence = _sequence;
        provider = _provider;
        randomness = _randomness;

        // Keep consuming gas until we reach our target
        uint256 currentGasUsed = startGas - gasleft();
        while (currentGasUsed < targetGasUsage) {
            // Consume gas with a hash operation
            keccak256(abi.encodePacked(currentGasUsed, _randomness));
            currentGasUsed = startGas - gasleft();
        }

        if (reverts) {
            revert("Callback failed");
        }
    }
}<|MERGE_RESOLUTION|>--- conflicted
+++ resolved
@@ -878,11 +878,7 @@
                 0
             )
         );
-<<<<<<< HEAD
         vm.expectEmit(true, true, true, false, address(random));
-=======
-        vm.expectEmit(true, true, true, true, address(random));
->>>>>>> 4574b10b
         emit EntropyEventsV2.Revealed(
             provider1,
             req.requester,
@@ -950,11 +946,7 @@
                 0
             )
         );
-<<<<<<< HEAD
         vm.expectEmit(true, true, true, false, address(random));
-=======
-        vm.expectEmit(true, true, true, true, address(random));
->>>>>>> 4574b10b
         emit EntropyEventsV2.Revealed(
             provider1,
             req.requester,
@@ -1061,11 +1053,7 @@
                 0
             )
         );
-<<<<<<< HEAD
         vm.expectEmit(true, true, true, false, address(random));
-=======
-        vm.expectEmit(true, true, true, true, address(random));
->>>>>>> 4574b10b
         emit EntropyEventsV2.Revealed(
             provider1,
             req.requester,
@@ -1138,11 +1126,7 @@
             ),
             revertReason
         );
-<<<<<<< HEAD
         vm.expectEmit(true, true, true, false, address(random));
-=======
-        vm.expectEmit(true, true, true, true, address(random));
->>>>>>> 4574b10b
         emit EntropyEventsV2.Revealed(
             provider1,
             address(consumer),
@@ -1208,11 +1192,7 @@
                 0
             )
         );
-<<<<<<< HEAD
         vm.expectEmit(true, true, true, false, address(random));
-=======
-        vm.expectEmit(true, true, true, true, address(random));
->>>>>>> 4574b10b
         emit EntropyEventsV2.Revealed(
             provider1,
             reqAfterFailure.requester,
@@ -1293,11 +1273,7 @@
             // out-of-gas reverts have an empty bytes array as the return value.
             ""
         );
-<<<<<<< HEAD
         vm.expectEmit(true, true, true, false, address(random));
-=======
-        vm.expectEmit(true, true, true, true, address(random));
->>>>>>> 4574b10b
         emit EntropyEventsV2.Revealed(
             provider1,
             address(consumer),
@@ -1362,11 +1338,7 @@
                 0
             )
         );
-<<<<<<< HEAD
         vm.expectEmit(true, true, true, false, address(random));
-=======
-        vm.expectEmit(true, true, true, true, address(random));
->>>>>>> 4574b10b
         emit EntropyEventsV2.Revealed(
             provider1,
             address(consumer),
@@ -1842,19 +1814,13 @@
         );
 
         if (!expectSuccess) {
-<<<<<<< HEAD
             vm.recordLogs();
             random.revealWithCallback(
-=======
-            vm.expectEmit(true, true, true, true, address(random));
-            emit CallbackFailed(
->>>>>>> 4574b10b
                 provider1,
                 sequenceNumber,
                 userRandomNumber,
                 provider1Proofs[sequenceNumber]
             );
-<<<<<<< HEAD
             Vm.Log[] memory entries = vm.getRecordedLogs();
 
             assertEq(entries.length, 2);
@@ -1891,13 +1857,6 @@
 
             assertEq(
                 randomNumber,
-=======
-            vm.expectEmit(true, true, true, true, address(random));
-            emit EntropyEventsV2.Revealed(
-                provider1,
-                address(consumer),
-                sequenceNumber,
->>>>>>> 4574b10b
                 random.combineRandomValues(
                     userRandomNumber,
                     provider1Proofs[sequenceNumber],
@@ -1928,16 +1887,10 @@
                 EntropyStatusConstants.CALLBACK_FAILED
             );
         } else {
-<<<<<<< HEAD
             vm.recordLogs();
             random.revealWithCallback(
                 provider1,
                 sequenceNumber,
-=======
-            vm.expectEmit(true, true, true, true, address(random));
-            emit RevealedWithCallback(
-                EntropyStructConverter.toV1Request(req),
->>>>>>> 4574b10b
                 userRandomNumber,
                 provider1Proofs[sequenceNumber]
             );
@@ -1953,7 +1906,6 @@
                     "Revealed(address,address,uint64,bytes32,bool,bytes,uint32,bytes)"
                 )
             );
-<<<<<<< HEAD
 
             // Verify the topics match the expected values
             assertEq(
@@ -1983,13 +1935,6 @@
 
             assertEq(
                 randomNumber,
-=======
-            vm.expectEmit(true, true, true, true, address(random));
-            emit EntropyEventsV2.Revealed(
-                provider1,
-                req.requester,
-                req.sequenceNumber,
->>>>>>> 4574b10b
                 random.combineRandomValues(
                     userRandomNumber,
                     provider1Proofs[sequenceNumber],
