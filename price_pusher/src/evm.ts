import { Contract, EventData } from "web3-eth-contract";
import {
  ChainPricePusher,
  PriceInfo,
  ChainPriceListener,
  PriceItem,
} from "./interface";
import { TransactionReceipt } from "ethereum-protocol";
import { addLeading0x, DurationInSeconds, removeLeading0x } from "./utils";
import AbstractPythAbi from "@pythnetwork/pyth-sdk-solidity/abis/AbstractPyth.json";
import HDWalletProvider from "@truffle/hdwallet-provider";
import { Provider } from "web3/providers";
import Web3 from "web3";
import { isWsEndpoint } from "./utils";
import {
  PriceServiceConnection,
  HexString,
  UnixTimestamp,
} from "@pythnetwork/pyth-common-js";
import { CustomGasStation } from "./custom-gas-station";

export class EvmPriceListener extends ChainPriceListener {
  private pythContract: Contract;
  private hasWSProvider: boolean;

  constructor(
    endpoint: string,
    pythContractAddr: string,
    priceItems: PriceItem[],
    pollingFrequency: DurationInSeconds
  ) {
    super("Evm", pollingFrequency, priceItems);

    this.pythContract = PythContractFactory.createPythContract(
      endpoint,
      pythContractAddr
    );

    this.hasWSProvider = PythContractFactory.hasWebsocketProvider(endpoint);
  }

  // This method should be awaited on and once it finishes it has the latest value
  // for the given price feeds (if they exist).
  async start() {
    if (this.hasWSProvider) {
      console.log("Subscribing to the target network pyth contract events...");
      this.startSubscription();
    } else {
      console.log(
        "The target network RPC endpoint is not Websocket. " +
          "Listening for updates only via polling...."
      );
    }

    // base class for polling
    await super.start();
  }

  private async startSubscription() {
    for (const { id: priceId } of this.priceItems) {
      this.pythContract.events.PriceFeedUpdate(
        {
          filter: {
            id: addLeading0x(priceId),
            fresh: true,
          },
        },
        this.onPriceFeedUpdate.bind(this)
      );
    }
  }

  private onPriceFeedUpdate(err: Error | null, event: EventData) {
    if (err !== null) {
      console.error("PriceFeedUpdate EventEmitter received an error..");
      throw err;
    }

    const priceId = removeLeading0x(event.returnValues.id);
    console.log(
      `Received a new Evm PriceFeedUpdate event for price feed ${this.priceIdToAlias.get(
        priceId
      )} (${priceId}).`
    );

    const priceInfo: PriceInfo = {
      conf: event.returnValues.conf,
      price: event.returnValues.price,
      publishTime: Number(event.returnValues.publishTime),
    };

    this.updateLatestPriceInfo(priceId, priceInfo);
  }

  async getOnChainPriceInfo(
    priceId: HexString
  ): Promise<PriceInfo | undefined> {
    let priceRaw;
    try {
      priceRaw = await this.pythContract.methods
        .getPriceUnsafe(addLeading0x(priceId))
        .call();
    } catch (e) {
      console.error(`Getting on-chain price for ${priceId} failed. Error:`);
      console.error(e);
      return undefined;
    }

    console.log(
      `Polled an EVM on chain price for feed ${this.priceIdToAlias.get(
        priceId
      )} (${priceId}).`
    );

    return {
      conf: priceRaw.conf,
      price: priceRaw.price,
      publishTime: Number(priceRaw.publishTime),
    };
  }

  static create(
    endpoint: string,
    pythContractAddr: string,
    priceItems: PriceItem[],
    pollingFrequency: DurationInSeconds
  ) {
    return new EvmPriceListener(
      endpoint,
      pythContractAddr,
      priceItems,
      pollingFrequency
    );
  }
}

export class EvmPricePusher implements ChainPricePusher {
<<<<<<< HEAD
  private pythContract: Contract;

  constructor(
    private connection: PriceServiceConnection,
    pythContractAddr: string,
    endpoint: string,
    mnemonic: string
  ) {
    this.pythContract = PythContractFactory.createPythContractWithPayer(
      endpoint,
      pythContractAddr,
      mnemonic
    );
=======
  private customGasStation?: CustomGasStation;
  constructor(
    private connection: PriceServiceConnection,
    private pythContract: Contract,
    customGasStation?: CustomGasStation
  ) {
    this.customGasStation = customGasStation;
>>>>>>> b3c697e5
  }
  // The pubTimes are passed here to use the values that triggered the push.
  // This is an optimization to avoid getting a newer value (as an update comes)
  // and will help multiple price pushers to have consistent behaviour.
  async updatePriceFeed(
    priceIds: string[],
    pubTimesToPush: UnixTimestamp[]
  ): Promise<void> {
    if (priceIds.length === 0) {
      return;
    }

    if (priceIds.length !== pubTimesToPush.length)
      throw new Error("Invalid arguments");

    const priceIdsWith0x = priceIds.map((priceId) => addLeading0x(priceId));

    const priceFeedUpdateData = await this.getPriceFeedsUpdateData(
      priceIdsWith0x
    );

    console.log(
      "Pushing ",
      priceIdsWith0x.map((priceIdWith0x) => `${priceIdWith0x}`)
    );
    const updateFee = await this.pythContract.methods
      .getUpdateFee(priceFeedUpdateData)
      .call();
    console.log(`Update fee: ${updateFee}`);

    const gasPrice = await this.customGasStation?.getCustomGasPrice();

    this.pythContract.methods
      .updatePriceFeedsIfNecessary(
        priceFeedUpdateData,
        priceIdsWith0x,
        pubTimesToPush
      )
      .send({ value: updateFee, gasPrice })
      .on("transactionHash", (hash: string) => {
        console.log(`Successful. Tx hash: ${hash}`);
      })
      .on("error", (err: Error, receipt?: TransactionReceipt) => {
        if (
          err.message.includes(
            "VM Exception while processing transaction: revert"
          )
        ) {
          // Since we are using custom error structs on solidity the rejection
          // doesn't return any information why the call has reverted. Assuming that
          // the update data is valid there is no possible rejection cause other than
          // the target chain price being already updated.
          console.log(
            "Execution reverted. With high probablity, the target chain price " +
              "has already updated, Skipping this push."
          );
          return;
        }

        if (
          err.message.includes("the tx doesn't have the correct nonce.") ||
          err.message.includes("nonce too low")
        ) {
          console.log(
            "Multiple users are using the same accounts and nonce is incorrect. Skipping this push."
          );
          return;
        }

        if (
          err.message.includes("sender doesn't have enough funds to send tx.")
        ) {
          console.error("Payer is out of balance, please top it up.");
          throw err;
        }

        console.error("An unidentified error has occured:");
        console.error(receipt);
        throw err;
      });
  }

  private async getPriceFeedsUpdateData(
    priceIds: HexString[]
  ): Promise<string[]> {
    const latestVaas = await this.connection.getLatestVaas(priceIds);
    return latestVaas.map(
      (vaa) => "0x" + Buffer.from(vaa, "base64").toString("hex")
    );
  }

  static create(
    endpoint: string,
    pythContractAddr: string,
    mnemonic: string,
    priceServiceConnection: PriceServiceConnection
  ) {
    return new EvmPricePusher(
      priceServiceConnection,
      pythContractAddr,
      endpoint,
      mnemonic
    );
  }
}

class PythContractFactory {
  /**
   * This method creates a web3 Pyth contract with payer (based on HDWalletProvider). As this
   * provider is an HDWalletProvider it does not support subscriptions even if the
   * endpoint is a websocket endpoint.
   *
   * @returns Pyth contract
   */
  static createPythContractWithPayer(
    endpoint: string,
    pythContractAddr: string,
    mnemonic: string
  ): Contract {
    const provider = new HDWalletProvider({
      mnemonic: {
        phrase: mnemonic,
      },
      providerOrUrl: PythContractFactory.createWeb3Provider(
        endpoint
      ) as Provider,
    });

    const web3 = new Web3(provider as any);

    return new web3.eth.Contract(AbstractPythAbi as any, pythContractAddr, {
      from: provider.getAddress(0),
    });
  }

  /**
   * This method creates a web3 Pyth contract with the given endpoint as its provider. If
   * the endpoint is a websocket endpoint the contract will support subscriptions.
   *
   * @returns Pyth contract
   */
  static createPythContract(
    endpoint: string,
    pythContractAddr: string
  ): Contract {
    const provider = PythContractFactory.createWeb3Provider(endpoint);
    const web3 = new Web3(provider);
    return new web3.eth.Contract(AbstractPythAbi as any, pythContractAddr);
  }

  static hasWebsocketProvider(endpoint: string): boolean {
    return isWsEndpoint(endpoint);
  }

  static createWeb3Provider(endpoint: string) {
    if (isWsEndpoint(endpoint)) {
      Web3.providers.WebsocketProvider.prototype.sendAsync =
        Web3.providers.WebsocketProvider.prototype.send;
      return new Web3.providers.WebsocketProvider(endpoint, {
        clientConfig: {
          keepalive: true,
          keepaliveInterval: 30000,
        },
        reconnect: {
          auto: true,
          delay: 1000,
          onTimeout: true,
        },
        timeout: 30000,
      });
    } else {
      Web3.providers.HttpProvider.prototype.sendAsync =
        Web3.providers.HttpProvider.prototype.send;
      return new Web3.providers.HttpProvider(endpoint, {
        keepAlive: true,
        timeout: 30000,
      });
    }
  }
}<|MERGE_RESOLUTION|>--- conflicted
+++ resolved
@@ -135,29 +135,23 @@
 }
 
 export class EvmPricePusher implements ChainPricePusher {
-<<<<<<< HEAD
   private pythContract: Contract;
+  private customGasStation?: CustomGasStation;
 
   constructor(
     private connection: PriceServiceConnection,
     pythContractAddr: string,
     endpoint: string,
-    mnemonic: string
+    mnemonic: string,
+    customGasStation?: CustomGasStation
   ) {
     this.pythContract = PythContractFactory.createPythContractWithPayer(
       endpoint,
       pythContractAddr,
       mnemonic
     );
-=======
-  private customGasStation?: CustomGasStation;
-  constructor(
-    private connection: PriceServiceConnection,
-    private pythContract: Contract,
-    customGasStation?: CustomGasStation
-  ) {
+
     this.customGasStation = customGasStation;
->>>>>>> b3c697e5
   }
   // The pubTimes are passed here to use the values that triggered the push.
   // This is an optimization to avoid getting a newer value (as an update comes)
