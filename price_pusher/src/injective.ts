<<<<<<< HEAD
import { HexString } from "@pythnetwork/price-service-client";
import { ChainPricePusher, PriceInfo, PriceListener } from "./interface";
=======
import { HexString, PriceServiceConnection } from "@pythnetwork/pyth-common-js";
import { ChainPricePusher, PriceInfo, ChainPriceListener } from "./interface";
>>>>>>> bf49774f
import { DurationInSeconds } from "./utils";
import { PriceConfig } from "./price-config";
import {
  ChainGrpcAuthApi,
  ChainGrpcWasmApi,
  DEFAULT_STD_FEE,
  MsgExecuteContract,
  Msgs,
  PrivateKey,
  TxGrpcClient,
  TxResponse,
  createTransactionFromMsg,
} from "@injectivelabs/sdk-ts";

type PriceQueryResponse = {
  price_feed: {
    id: string;
    price: {
      price: string;
      conf: string;
      expo: number;
      publish_time: number;
    };
  };
};

type UpdateFeeResponse = {
  denom: string;
  amount: string;
};

// this use price without leading 0x
export class InjectivePriceListener extends ChainPriceListener {
  constructor(
    private contractAddress: string,
    private grpcEndpoint: string,
    priceConfigs: PriceConfig[],
    config: {
      pollingFrequency: DurationInSeconds;
    }
  ) {
    super(
      "Injective",
      config.pollingFrequency,
      priceConfigs.map((priceConfig) => priceConfig.id)
    );
  }

  async getOnChainPriceInfo(
    priceId: HexString
  ): Promise<PriceInfo | undefined> {
    let priceQueryResponse: PriceQueryResponse;
    try {
      const api = new ChainGrpcWasmApi(this.grpcEndpoint);
      const { data } = await api.fetchSmartContractState(
        this.contractAddress,
        Buffer.from(`{"price_feed":{"id":"${priceId}"}}`).toString("base64")
      );

      const json = Buffer.from(data as string, "base64").toString();
      priceQueryResponse = JSON.parse(json);
    } catch (e) {
      console.error(`Getting on-chain price for ${priceId} failed. Error:`);
      console.error(e);
      return undefined;
    }

    return {
      conf: priceQueryResponse.price_feed.price.conf,
      price: priceQueryResponse.price_feed.price.price,
      publishTime: priceQueryResponse.price_feed.price.publish_time,
    };
  }
}

export class InjectivePricePusher implements ChainPricePusher {
  private wallet: PrivateKey;
  constructor(
    private priceServiceConnection: PriceServiceConnection,
    private pythContract: string,
    private grpcEndpoint: string,
    mnemonic: string
  ) {
    this.wallet = PrivateKey.fromMnemonic(mnemonic);
  }

  private injectiveAddress(): string {
    return this.wallet.toBech32();
  }

  private async signAndBroadcastMsg(
    msg: Msgs,
    fee = DEFAULT_STD_FEE
  ): Promise<TxResponse> {
    const chainGrpcAuthApi = new ChainGrpcAuthApi(this.grpcEndpoint);
    const account = await chainGrpcAuthApi.fetchAccount(
      this.injectiveAddress()
    );
    const { signBytes, txRaw } = createTransactionFromMsg({
      sequence: account.baseAccount.sequence,
      accountNumber: account.baseAccount.accountNumber,
      message: msg,
      chainId: "injective-888",
      fee,
      pubKey: this.wallet.toPublicKey().toBase64(),
    });

    const sig = await this.wallet.sign(Buffer.from(signBytes));

    /** Append Signatures */
    txRaw.setSignaturesList([sig]);

    const txService = new TxGrpcClient(this.grpcEndpoint);
    const txResponse = await txService.broadcast(txRaw);

    return txResponse;
  }

  async getPriceFeedUpdateObject(priceIds: string[]): Promise<any> {
    const vaas = await this.priceServiceConnection.getLatestVaas(priceIds);

    return {
      update_price_feeds: {
        data: vaas,
      },
    };
  }

  async updatePriceFeed(
    priceIds: string[],
    pubTimesToPush: number[]
  ): Promise<void> {
    if (priceIds.length === 0) {
      return;
    }

    if (priceIds.length !== pubTimesToPush.length)
      throw new Error("Invalid arguments");

    let priceFeedUpdateObject;
    try {
      // get the latest VAAs for updatePriceFeed and then push them
      priceFeedUpdateObject = await this.getPriceFeedUpdateObject(priceIds);
    } catch (e) {
      console.error("Error fetching the latest vaas to push");
      console.error(e);
      return;
    }

    let updateFeeQueryResponse: UpdateFeeResponse;
    try {
      const api = new ChainGrpcWasmApi(this.grpcEndpoint);
      const { data } = await api.fetchSmartContractState(
        this.pythContract,
        Buffer.from(
          JSON.stringify({
            get_update_fee: {
              vaas: priceFeedUpdateObject.update_price_feeds.data,
            },
          })
        ).toString("base64")
      );

      const json = Buffer.from(data as string, "base64").toString();
      updateFeeQueryResponse = JSON.parse(json);
    } catch (e) {
      console.error("Error fetching update fee");
      console.error(e);
      return;
    }

    // TODO: add specific error messages
    try {
      const executeMsg = MsgExecuteContract.fromJSON({
        sender: this.injectiveAddress(),
        contractAddress: this.pythContract,
        msg: priceFeedUpdateObject,
        funds: [updateFeeQueryResponse],
      });

      const rs = await this.signAndBroadcastMsg(executeMsg);

      if (rs.code !== 0) throw new Error("Error: transaction failed");

      console.log("Succesfully broadcasted txHash:", rs.txHash);
    } catch (e) {
      console.error("Error executing messages");
      console.log(e);
    }
  }
}<|MERGE_RESOLUTION|>--- conflicted
+++ resolved
@@ -1,10 +1,8 @@
-<<<<<<< HEAD
-import { HexString } from "@pythnetwork/price-service-client";
-import { ChainPricePusher, PriceInfo, PriceListener } from "./interface";
-=======
-import { HexString, PriceServiceConnection } from "@pythnetwork/pyth-common-js";
+import {
+  HexString,
+  PriceServiceConnection,
+} from "@pythnetwork/price-service-client";
 import { ChainPricePusher, PriceInfo, ChainPriceListener } from "./interface";
->>>>>>> bf49774f
 import { DurationInSeconds } from "./utils";
 import { PriceConfig } from "./price-config";
 import {
