{
  "name": "@pythnetwork/pyth-evm-price-pusher",
  "version": "2.0.1",
  "description": "Pyth EVM Price Pusher",
  "homepage": "https://pyth.network",
  "main": "lib/index.js",
  "types": "lib/index.d.ts",
  "files": [
    "lib/**/*"
  ],
  "bin": {
    "pyth-evm-price-pusher": "./lib/index.js"
  },
  "repository": {
    "type": "git",
    "url": "https://github.com/pyth-network/pyth-crosschain",
    "directory": "price_pusher"
  },
  "scripts": {
    "test": "jest src/ --passWithNoTests",
    "build": "tsc",
    "format": "prettier --write \"src/**/*.ts\"",
    "lint": "eslint src/",
    "start": "node lib/index.js",
    "prepare": "npm run build",
    "prepublishOnly": "npm test && npm run lint",
    "preversion": "npm run lint",
    "version": "npm run format && git add -A src"
  },
  "keywords": [
    "pyth",
    "oracle",
    "evm",
    "ethereum"
  ],
  "license": "Apache-2.0",
  "devDependencies": {
    "@types/ethereum-protocol": "^1.0.2",
    "@types/jest": "^27.4.1",
    "@types/yargs": "^17.0.10",
    "@typescript-eslint/eslint-plugin": "^5.20.0",
    "@typescript-eslint/parser": "^5.20.0",
    "eslint": "^8.13.0",
    "jest": "^27.5.1",
    "prettier": "^2.6.2",
    "ts-jest": "^27.1.4",
    "typescript": "^4.6.3"
  },
  "dependencies": {
<<<<<<< HEAD
    "@pythnetwork/price-service-client": "*",
=======
    "@injectivelabs/sdk-ts": "^1.0.457",
    "@pythnetwork/pyth-common-js": "^1.2.0",
>>>>>>> fd0257d7
    "@pythnetwork/pyth-evm-js": "^1.1.0",
    "@pythnetwork/pyth-sdk-solidity": "^2.2.0",
    "@truffle/hdwallet-provider": "^2.1.3",
    "joi": "^17.6.0",
    "web3": "^1.8.1",
    "web3-eth-contract": "^1.8.1",
    "yaml": "^2.1.1",
    "yargs": "^17.5.1"
  }
}<|MERGE_RESOLUTION|>--- conflicted
+++ resolved
@@ -47,12 +47,8 @@
     "typescript": "^4.6.3"
   },
   "dependencies": {
-<<<<<<< HEAD
+    "@injectivelabs/sdk-ts": "^1.0.457",
     "@pythnetwork/price-service-client": "*",
-=======
-    "@injectivelabs/sdk-ts": "^1.0.457",
-    "@pythnetwork/pyth-common-js": "^1.2.0",
->>>>>>> fd0257d7
     "@pythnetwork/pyth-evm-js": "^1.1.0",
     "@pythnetwork/pyth-sdk-solidity": "^2.2.0",
     "@truffle/hdwallet-provider": "^2.1.3",
